/**
*			Copyright (C) 2008-2015 HPDCS Group
*			http://www.dis.uniroma1.it/~hpdcs
*
*
* This file is part of ROOT-Sim (ROme OpTimistic Simulator).
*
* ROOT-Sim is free software; you can redistribute it and/or modify it under the
* terms of the GNU General Public License as published by the Free Software
* Foundation; either version 3 of the License, or (at your option) any later
* version.
*
* ROOT-Sim is distributed in the hope that it will be useful, but WITHOUT ANY
* WARRANTY; without even the implied warranty of MERCHANTABILITY or FITNESS FOR
* A PARTICULAR PURPOSE. See the GNU General Public License for more details.
*
* You should have received a copy of the GNU General Public License along with
* ROOT-Sim; if not, write to the Free Software Foundation, Inc.,
* 51 Franklin St, Fifth Floor, Boston, MA  02110-1301  USA
*
* @file queues.c
* @brief This module implements the event/message queues subsystem
* @author Francesco Quaglia
* @author Roberto Vitali
* @author Alessandro Pellegrini
*/

#include <stdlib.h>
#include <string.h>
#include <assert.h>

#include <scheduler/process.h>
#include <core/core.h>
#include <arch/atomic.h>
#include <arch/thread.h>
#include <datatypes/list.h>
#include <queues/queues.h>
#include <mm/state.h>
#include <mm/dymelor.h>
#include <mm/bh.h>
#include <scheduler/scheduler.h>
#include <communication/communication.h>
#include <communication/gvt.h>
#include <statistics/statistics.h>
#include <gvt/gvt.h>


/**
* This function returns the timestamp of the last executed event
*
* @author Francesco Quaglia
*
* @param lid The Light Process id
* @return The timestamp of the last executed event
*/
simtime_t last_event_timestamp(unsigned int lid) {
	simtime_t ret = 0.0;

	if (LPS[lid]->bound != NULL) {
		ret = LPS[lid]->bound->timestamp;
	}

	return ret;
}



/**
* This function return the timestamp of the next-to-execute event
*
* @author Alessandro Pellegrini
* @author Francesco Quaglia
*
* @param lid The Logicall Process id
* @return The timestamp of the next-to-execute event
*/
simtime_t next_event_timestamp(unsigned int id) {

	simtime_t ret = -1.0;
	msg_t *evt;

	// The bound can be NULL in the first execution or if it has gone back
	if (LPS[id]->bound == NULL && !list_empty(LPS[id]->queue_in)) {
		ret = list_head(LPS[id]->queue_in)->timestamp;
	} else {
		evt = list_next(LPS[id]->bound);
		if(evt != NULL) {
			ret = evt->timestamp;
		} else {
			ret = -1;
		}
	}

	return ret;

}


/**
* This function advances the pointer to the last correctly executed event (bound).
* It is called right before the execution of it. This means that after this
* call, before the actual call to ProcessEvent(), bound is pointing to a
* not-yet-executed event. This is the only case where this can happen.
*
* @author Alessandro Pellegrini
* @author Francesco Quaglia
*
* @param lid The Light Process id
* @return The pointer to the event is going to be processed
*/
msg_t *advance_to_next_event(unsigned int lid) {

	if (LPS[lid]->bound == NULL) {
		if (!list_empty(LPS[lid]->queue_in)) {
			LPS[lid]->bound = list_head(LPS[lid]->queue_in);
		} else {
			return NULL;
		}
	} else {
		if (list_next(LPS[lid]->bound) != NULL) {
			LPS[lid]->bound = list_next(LPS[lid]->bound);
		} else {
			return NULL;
		}
	}

//	printf("\t \t LP:%d bound->timestamp: %f type:%d sender:%d\n",lid,LPS[lid]->bound->timestamp,LPS[lid]->bound->type,LPS[lid]->bound->sender);

	return LPS[lid]->bound;
}






/**
* Insert a message in the bottom halft of a locally-hosted LP. Of course,
* the LP must be locally hosted. This is guaranteed by the fact
* that the only point where this function is called is from Send(),
* which checks whether the LP is hosted locally from this kernel
* instance or not.
*
* @author Alessandro Pellegrini
*
* @param msg The message to be added into some LP's bottom half.
*/
void insert_bottom_half(msg_t *msg) {
	unsigned int lid = GidToLid(msg->receiver);
<<<<<<< HEAD
	insert_BH(lid, msg, sizeof(msg_t));
=======

	validate_msg(msg);

	insert_BH(lid, msg);
>>>>>>> 9ec63062
	#ifdef HAVE_PREEMPTION
	update_min_in_transit(LPS[lid]->worker_thread, msg->timestamp);
	#endif

	//~ spin_lock(&LPS[lid]->lock);
	//~ (void)list_insert_tail(msg->sender, LPS[lid]->bottom_halves, msg);
	//~ spin_unlock(&LPS[lid]->lock);
}


/**
* Process bottom halves received by all the LPs hosted by the current KLT
*
* @author Alessandro Pellegrini
*/
void process_bottom_halves(void) {
	unsigned int i;
	unsigned int lid_receiver;

	msg_t *msg_to_process;
	msg_t *matched_msg;

restart:

	for(i = 0; i < n_prc_per_thread; i++) {

		while((msg_to_process = (msg_t *)get_BH(LPS_bound[i]->lid)) != NULL) {
			lid_receiver = GidToLid(msg_to_process->receiver);
			
			if(msg_to_process->timestamp < get_last_gvt())
				printf("ERRORE\n");

			// Handle control messages
			if(!receive_control_msg(msg_to_process)) {
				//printf("Control lid:%d type:%d timestamp:%f\n",msg_to_process->receiver,msg_to_process->type,msg_to_process->timestamp);
				list_deallocate_node_buffer(lid_receiver, msg_to_process);
				goto restart;
//				continue;
			}

			switch (msg_to_process->message_kind) {

				// It's an antimessage
				case negative:

					statistics_post_lp_data(lid_receiver, STAT_ANTIMESSAGE, 1.0);

					// Find the message matching the antimessage
					matched_msg = list_tail(LPS[lid_receiver]->queue_in);
					while(matched_msg != NULL && matched_msg->mark != msg_to_process->mark) {
						matched_msg = list_prev(matched_msg);
					}

//					if(matched_msg->type == RENDEZVOUS_START) {
//						printf("matched START from %d to %d mark %llu rendezvous_mark %llu\n", matched_msg->sender, matched_msg->receiver, matched_msg->mark, matched_msg->rendezvous_mark);
//					}

					if(matched_msg == NULL) {
						rootsim_error(false, "LP %d Received an antimessage with mark %llu at LP %u from LP %u, but no such mark found in the input queue!\n", LPS_bound[i]->lid, msg_to_process->mark, msg_to_process->receiver, msg_to_process->sender);
						printf("Message Content:"
							"sender: %d\n"
							"receiver: %d\n"
							"type: %d\n"
							#ifdef HAS_MPI
							"red_colored: %u\n"
							#endif
							"timestamp: %f\n"
							"send time: %f\n"
							"is antimessage %d\n"
							"mark: %llu\n"
							"rendezvous mark %llu\n",
							msg_to_process->sender,
							msg_to_process->receiver,
							msg_to_process->type,
							#ifdef HAS_MPI
							msg_to_process->colour,
							#endif
							msg_to_process->timestamp,
							msg_to_process->send_time,
							msg_to_process->message_kind,
							msg_to_process->mark,
							msg_to_process->rendezvous_mark);
						fflush(stdout);
						abort();
					} else {

						// If the matched message is in the past, we have to rollback
						if(matched_msg->timestamp <= lvt(lid_receiver)) {
						// TODO understand if is correct IDLE_PROCESS
//							if(matched_msg->type == RENDEZVOUS_START) {
//								printf("straggler START antimessage mark %llu rmark %llu\n", matched_msg->mark, matched_msg->rendezvous_mark);
//							}

							LPS[lid_receiver]->bound = list_prev(matched_msg);
							while((LPS[lid_receiver]->bound != NULL) &&
									D_EQUAL(LPS[lid_receiver]->bound->timestamp, msg_to_process->timestamp)){
								LPS[lid_receiver]->bound = list_prev(LPS[lid_receiver]->bound);
							}

							LPS[lid_receiver]->state = LP_STATE_ROLLBACK;

						}

#ifdef HAS_MPI
						register_incoming_msg(msg_to_process);
#endif
						// Delete the matched message
						list_delete_by_content(matched_msg->sender, LPS[lid_receiver]->queue_in, matched_msg);

						list_deallocate_node_buffer(LPS_bound[i]->lid, msg_to_process);
					}

					break;

				// It's a positive message
				case positive:

					(void)list_place_by_content(lid_receiver, LPS[lid_receiver]->queue_in, timestamp, msg_to_process);
					// Check if we've just inserted an out-of-order event
					if(msg_to_process->timestamp < lvt(lid_receiver)) {

						LPS[lid_receiver]->bound = list_prev(msg_to_process);
						while((LPS[lid_receiver]->bound != NULL) &&
								D_EQUAL(LPS[lid_receiver]->bound->timestamp, msg_to_process->timestamp)){
							LPS[lid_receiver]->bound = list_prev(LPS[lid_receiver]->bound);
						}

						LPS[lid_receiver]->state = LP_STATE_ROLLBACK;
					}
#ifdef HAS_MPI
					register_incoming_msg(msg_to_process);
#endif
					break;

				// It's a control message
				case control:

					// Check if it is an anti control message
					if(!anti_control_message(msg_to_process)) {
						list_deallocate_node_buffer(lid_receiver, msg_to_process);
						continue;
					}

					break;

				default:
					rootsim_error(true, "Received a message which is neither positive nor negative. Aborting...\n");
			}
		}
	}

	// We have processed all in transit messages.
	// Actually, during this operation, some new in transit messages could
	// be placed by other threads. In this case, we loose their presence.
	// This is not a correctness error. The only issue could be that the
	// preemptive scheme will not detect this, and some events could
	// be in fact executed out of order.
	#ifdef HAVE_PREEMPTION
	reset_min_in_transit(local_tid);
	#endif
}




/**
* This function generates a mark value that is unique w.r.t. the previous values for each Logical Process.
* It is based on the Cantor Pairing Function, which maps 2 naturals to a single natural.
* The two naturals are the LP gid (which is unique in the system) and a non decreasing number
* which gets incremented (on a per-LP basis) upon each function call.
* It's fast to calculate the mark, it's not fast to invert it. Therefore, inversion is not
* supported at all in the simulator code (but an external utility is provided for debugging purposes,
* which can be found in src/lp_mark_inverse.c)
*
* @author Alessandro Pellegrini
*
* @param lid The local Id of the Light Process
* @return A value to be used as a unique mark for the message within the LP
*/
unsigned long long generate_mark(unsigned int lid) {
	unsigned long long k1 = (unsigned long long)LidToGid(lid);
	unsigned long long k2 = LPS[lid]->mark++;

	return (unsigned long long)( ((k1 + k2) * (k1 + k2 + 1) / 2) + k2 );
}
<|MERGE_RESOLUTION|>--- conflicted
+++ resolved
@@ -147,14 +147,10 @@
 */
 void insert_bottom_half(msg_t *msg) {
 	unsigned int lid = GidToLid(msg->receiver);
-<<<<<<< HEAD
-	insert_BH(lid, msg, sizeof(msg_t));
-=======
 
 	validate_msg(msg);
 
 	insert_BH(lid, msg);
->>>>>>> 9ec63062
 	#ifdef HAVE_PREEMPTION
 	update_min_in_transit(LPS[lid]->worker_thread, msg->timestamp);
 	#endif

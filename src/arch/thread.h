/**
 * @file arch/thread.h
 *
 * @brief Generic thread management facilities.
 *
 * This module provides generic facilities for thread management.
 * In particular, helper functions to startup worker threads are exposed,
 * and a function to synchronize multiple threads on a software barrier.
 *
 * The software barrier also offers a leader election facility, so that
 * once all threads are synchronized on the barrier, the function returns
 * true to only one of them.
 *
 * @copyright
 * Copyright (C) 2008-2019 HPDCS Group
 * https://hpdcs.github.io
 *
 * This file is part of ROOT-Sim (ROme OpTimistic Simulator).
 *
 * ROOT-Sim is free software; you can redistribute it and/or modify it under the
 * terms of the GNU General Public License as published by the Free Software
 * Foundation; only version 3 of the License applies.
 *
 * ROOT-Sim is distributed in the hope that it will be useful, but WITHOUT ANY
 * WARRANTY; without even the implied warranty of MERCHANTABILITY or FITNESS FOR
 * A PARTICULAR PURPOSE. See the GNU General Public License for more details.
 *
 * You should have received a copy of the GNU General Public License along with
 * ROOT-Sim; if not, write to the Free Software Foundation, Inc.,
 * 51 Franklin St, Fifth Floor, Boston, MA  02110-1301  USA
 *
 * @author Alessandro Pellegrini
 * @date Jan 25, 2012
 */

#pragma once

#include <stdbool.h>
#include <arch/atomic.h>

#if defined(OS_LINUX)

#include <sched.h>
#include <unistd.h>
#include <pthread.h>

<<<<<<< HEAD

// Macros to get information about the hosting machine

#define get_cores() (sysconf( _SC_NPROCESSORS_ONLN ))



// How do we identify a thread?
=======
/// Macro to get the core count on the hosting machine
#define get_cores() (sysconf( _SC_NPROCESSORS_ONLN ))

/// How do we identify a thread?
>>>>>>> 08b22f26
typedef pthread_t tid_t;

/// Spawn a new thread
#define new_thread(entry, arg)	pthread_create(&os_tid, NULL, entry, arg)

<<<<<<< HEAD
static inline void set_affinity(int core) {
=======
/**
 * This inline function sets the affinity of the thread which calls it.
 *
 * @param core The core id on which the thread wants to be stuck on.
 */
static inline void set_affinity(int core)
{
>>>>>>> 08b22f26
	cpu_set_t cpuset;
	CPU_ZERO(&cpuset);
	CPU_SET(core, &cpuset);
	// 0 is the current thread
	sched_setaffinity(0, sizeof(cpuset), &cpuset);
}

#elif defined(OS_WINDOWS)

#include <windows.h>

<<<<<<< HEAD
=======
/// Macro to get the core count on the hosting machine
>>>>>>> 08b22f26
#define get_cores() ({\
			SYSTEM_INFO _sysinfo;\
			GetSystemInfo( &_sysinfo );\
			_sysinfo.dwNumberOfProcessors;\
			})

<<<<<<< HEAD
// How do we identify a thread?
=======
/// How do we identify a thread?
>>>>>>> 08b22f26
typedef HANDLE tid_t;

/// Spawn a new thread
#define new_thread(entry, arg)	CreateThread(NULL, 0, entry, arg, 0, &os_tid)

<<<<<<< HEAD
=======
/// Macro to set the affinity of the thread which calls it
>>>>>>> 08b22f26
#define set_affinity(core) SetThreadAffinityMask(GetCurrentThread(), 1<<core)

#else /* OS_LINUX || OS_WINDOWS */
#error Unsupported operating system
#endif


/// This structure is used to call the thread creation helper function
struct _helper_thread {
	void *(*start_routine)(void *);	///< A pointer to the entry point of the next-to-be thread
	void *arg;			///< Arguments to be passed to @ref start_routine
};

<<<<<<< HEAD
/* The global tid is obtained by concatenating of the `kid` and the `local_tid`
=======
/// Thread barrier definition
typedef struct {
	int num_threads;	///< Number of threads which will synchronize on the barrier
	atomic_t c1;		///< First synchronization counter
	atomic_t c2;		///< Second synchronization counter
	atomic_t barr;		/**< "Barrier in a barrier": this is used to wait for the leader
				 *   to correctly reset the barrier before re-entering
				 */
} barrier_t;

/**
 * The global tid is obtained by concatenating of the `kid` and the `local_tid`
>>>>>>> 08b22f26
 * and is stored into an unsigned int. Since we are using half of the unsigned int
 * for each part we have that the total number of kernels and
 * the number of threads per kernel must be less then (2^HALF_UINT_BITS - 1)
 */
#define HALF_UINT_BITS (sizeof(unsigned int) * 8 / 2)


/**
 * This macro tells what is the maximum number of simulation kernel instances
 * which are supported.
 * This has to do with the maximum representable number give the fact that
 * half of the available bits in a tid are used to keep track of the kid
 * on which that kernel resides.
 *
 * @todo This information is not actually needed, so we can drop this limitation
 */
#define MAX_KERNELS ((1 << HALF_UINT_BITS) - 1)


/**
 * This macro tells how many threads we can have on a single simulation
 * kernel. The logis is the same as that of @ref MAX_KERNELS, i.e. sharing
 * the available bit in an unsigned long to keep both representations.
 */
#define MAX_THREADS_PER_KERNEL ((1 << HALF_UINT_BITS) - 1)


/**
 * @brief Convert a local tid in a global tid
 *
 * This macro takes a local tid and inserts in the upper part of the bits
 * the id of the kernel on which that thread is running. This makes the
 * global tid.
 *
 * @param kid The kid on which a thread is running
 * @param local_tid The locally-assigned tid of the thread
 *
 * @return The global kid
 */
#define to_global_tid(kid, local_tid) ( (kid << HALF_UINT_BITS) | local_tid )

/// This macro expands to true if the current KLT is the master thread for the local kernel
#define master_thread() (local_tid == 0)

<<<<<<< HEAD

/// This macro tells on what core the current thread is running
#define running_core() (local_tid)


/// This structure is used to call the thread creation helper function
struct _helper_thread {
	void *(*start_routine)(void*);
	void *arg;
};


/// Macro to create one single thread
#define create_thread(entry, arg) (create_threads(1, entry, arg))

void create_threads(unsigned short int n, void *(*start_routine)(void*), void *arg);

extern __thread unsigned int tid;
extern __thread unsigned int local_tid;

/// Thread barrier definition
typedef struct {
	int num_threads;
	atomic_t pass;
	atomic_t barr;
} barrier_t;

/// Reset operation on a thread barrier
#define thread_barrier_reset(b)	atomic_set(&(b)->barr, 0)

/**
* Initialize a thread barrier. If more than the hereby specified
* number of threads try to synchronize on the barrier, the behaviour is undefined.
**/
#define barrier_init(B, T) do {\
				(B)->num_threads = T;\
				thread_barrier_reset(B);\
			   } while(0)


extern bool thread_barrier(barrier_t *b);
=======
/**
 * @brief Reset operation on a thread barrier
 *
 * This macro can be used to initialize (or reset) a thread barrier.
 *
 * @warning Using this macro on a thread barrier on which some thread_barrier
 *          is already synchronizing leads to undefined behaviour.
 *
 * @param b The thread barrier to reset (the name, not a pointer to)
 */
#define thread_barrier_reset(b)		do { \
						(atomic_set((&b->c1), (b)->num_threads)); \
						(atomic_set((&b->c2), (b)->num_threads)); \
						(atomic_set((&b->barr), -1)); \
					} while (0)


extern __thread unsigned int tid;
extern __thread unsigned int local_tid;

extern void barrier_init(barrier_t * b, int t);
extern bool thread_barrier(barrier_t * b);
extern void create_threads(unsigned short int n, void *(*start_routine)(void *), void *arg);
>>>>>>> 08b22f26
<|MERGE_RESOLUTION|>--- conflicted
+++ resolved
@@ -44,8 +44,6 @@
 #include <unistd.h>
 #include <pthread.h>
 
-<<<<<<< HEAD
-
 // Macros to get information about the hosting machine
 
 #define get_cores() (sysconf( _SC_NPROCESSORS_ONLN ))
@@ -53,28 +51,12 @@
 
 
 // How do we identify a thread?
-=======
-/// Macro to get the core count on the hosting machine
-#define get_cores() (sysconf( _SC_NPROCESSORS_ONLN ))
-
-/// How do we identify a thread?
->>>>>>> 08b22f26
 typedef pthread_t tid_t;
 
 /// Spawn a new thread
 #define new_thread(entry, arg)	pthread_create(&os_tid, NULL, entry, arg)
 
-<<<<<<< HEAD
 static inline void set_affinity(int core) {
-=======
-/**
- * This inline function sets the affinity of the thread which calls it.
- *
- * @param core The core id on which the thread wants to be stuck on.
- */
-static inline void set_affinity(int core)
-{
->>>>>>> 08b22f26
 	cpu_set_t cpuset;
 	CPU_ZERO(&cpuset);
 	CPU_SET(core, &cpuset);
@@ -86,30 +68,20 @@
 
 #include <windows.h>
 
-<<<<<<< HEAD
-=======
 /// Macro to get the core count on the hosting machine
->>>>>>> 08b22f26
 #define get_cores() ({\
 			SYSTEM_INFO _sysinfo;\
 			GetSystemInfo( &_sysinfo );\
 			_sysinfo.dwNumberOfProcessors;\
 			})
 
-<<<<<<< HEAD
-// How do we identify a thread?
-=======
 /// How do we identify a thread?
->>>>>>> 08b22f26
 typedef HANDLE tid_t;
 
 /// Spawn a new thread
 #define new_thread(entry, arg)	CreateThread(NULL, 0, entry, arg, 0, &os_tid)
 
-<<<<<<< HEAD
-=======
 /// Macro to set the affinity of the thread which calls it
->>>>>>> 08b22f26
 #define set_affinity(core) SetThreadAffinityMask(GetCurrentThread(), 1<<core)
 
 #else /* OS_LINUX || OS_WINDOWS */
@@ -123,22 +95,7 @@
 	void *arg;			///< Arguments to be passed to @ref start_routine
 };
 
-<<<<<<< HEAD
 /* The global tid is obtained by concatenating of the `kid` and the `local_tid`
-=======
-/// Thread barrier definition
-typedef struct {
-	int num_threads;	///< Number of threads which will synchronize on the barrier
-	atomic_t c1;		///< First synchronization counter
-	atomic_t c2;		///< Second synchronization counter
-	atomic_t barr;		/**< "Barrier in a barrier": this is used to wait for the leader
-				 *   to correctly reset the barrier before re-entering
-				 */
-} barrier_t;
-
-/**
- * The global tid is obtained by concatenating of the `kid` and the `local_tid`
->>>>>>> 08b22f26
  * and is stored into an unsigned int. Since we are using half of the unsigned int
  * for each part we have that the total number of kernels and
  * the number of threads per kernel must be less then (2^HALF_UINT_BITS - 1)
@@ -183,7 +140,6 @@
 /// This macro expands to true if the current KLT is the master thread for the local kernel
 #define master_thread() (local_tid == 0)
 
-<<<<<<< HEAD
 
 /// This macro tells on what core the current thread is running
 #define running_core() (local_tid)
@@ -225,28 +181,3 @@
 
 
 extern bool thread_barrier(barrier_t *b);
-=======
-/**
- * @brief Reset operation on a thread barrier
- *
- * This macro can be used to initialize (or reset) a thread barrier.
- *
- * @warning Using this macro on a thread barrier on which some thread_barrier
- *          is already synchronizing leads to undefined behaviour.
- *
- * @param b The thread barrier to reset (the name, not a pointer to)
- */
-#define thread_barrier_reset(b)		do { \
-						(atomic_set((&b->c1), (b)->num_threads)); \
-						(atomic_set((&b->c2), (b)->num_threads)); \
-						(atomic_set((&b->barr), -1)); \
-					} while (0)
-
-
-extern __thread unsigned int tid;
-extern __thread unsigned int local_tid;
-
-extern void barrier_init(barrier_t * b, int t);
-extern bool thread_barrier(barrier_t * b);
-extern void create_threads(unsigned short int n, void *(*start_routine)(void *), void *arg);
->>>>>>> 08b22f26

/*                       Copyright (C) 2008-2015 HPDCS Group
*                       http://www.dis.uniroma1.it/~hpdcs
*
*
* This file is part of ROOT-Sim (ROme OpTimistic Simulator).
* 
* ROOT-Sim is free software; you can redistribute it and/or modify it under the
* terms of the GNU General Public License as published by the Free Software
* Foundation; either version 3 of the License, or (at your option) any later
* version.
* 
* ROOT-Sim is distributed in the hope that it will be useful, but WITHOUT ANY
* WARRANTY; without even the implied warranty of MERCHANTABILITY or FITNESS FOR
* A PARTICULAR PURPOSE. See the GNU General Public License for more details.
* 
* You should have received a copy of the GNU General Public License along with
* ROOT-Sim; if not, write to the Free Software Foundation, Inc.,
* 51 Franklin St, Fifth Floor, Boston, MA  02110-1301  USA
* 
* @file cross_state_manager.c 
* @brief This Linux kernel module implements a modification to the x86_64 page
* 	 table management to support event cross state dependency tracking
* 
* @author Alessandro Pellegrini
* @author Francesco Quaglia
*
* @date 
*       November 15, 2013 - Initial version
*       September 19, 2015 - Full restyle of the module, to use dynamic scheduler
* 			     patching
*/

//#ifdef HAVE_CROSS_STATE

#define EXPORT_SYMTAB
#include <linux/module.h>
#include <linux/kernel.h>
#include <linux/fs.h>
#include <linux/cdev.h>
#include <linux/errno.h>
#include <linux/device.h>
#include <linux/kprobes.h>
#include <linux/mutex.h>
#include <linux/mm.h>
#include <linux/sched.h>
#include <linux/slab.h>
#include <linux/version.h>
#include <asm/tlbflush.h>
#include <asm/page.h>
#include <asm/cacheflush.h>
#include <linux/uaccess.h>

#include "cross_state_manager.h"

#define AUXILIARY_FRAMES 256

#if LINUX_VERSION_CODE <= KERNEL_VERSION(2,6,25)
#error Unsupported Kernel Version
#endif


#define SET_BIT(p,n) ((*(ulong *)(p)) |= (1LL << (n)))
#define CLR_BIT(p,n) ((*(ulong *)(p)) &= ~((1LL) << (n)))
#define GET_BIT(p,n) ((*(ulong *)(p)) & (1LL << (n)))

// Type to access original fault handler
typedef void (*do_page_fault_t)(struct pt_regs*, unsigned long);

/* FUNCTION PROTOTYPES */
static int rs_ktblmgr_init(void);
static void rs_ktblmgr_cleanup(void);
static int rs_ktblmgr_open(struct inode *, struct file *);
static int rs_ktblmgr_release(struct inode *, struct file *);
static long rs_ktblmgr_ioctl(struct file *, unsigned int, unsigned long);

MODULE_LICENSE("GPL");
MODULE_AUTHOR("Alessandro Pellegrini <pellegrini@dis.uniroma1.it>, Francesco Quaglia <quaglia@dis.uniroma1.it>");
MODULE_DESCRIPTION("ROOT-Sim Multiple Page Table Kernel Module");
module_init(rs_ktblmgr_init);
module_exit(rs_ktblmgr_cleanup);

/* MODULE VARIABLES */
void (*rootsim_pager)(void)=NULL;

/// Device major number
static int major;

/// Device class being created
static struct class *dev_cl = NULL;

/// Device being created
static struct device *device = NULL;

/// Only one process can access this device (before spawning threads!)
static DEFINE_MUTEX(rs_ktblmgr_mutex);

struct mutex pgd_get_mutex;
struct mm_struct *mm_struct_addr[SIBLING_PGD];
void *pgd_addr[SIBLING_PGD];
unsigned int managed_pgds = 0;
struct mm_struct *original_view[SIBLING_PGD];

/* stack of auxiliary frames - used for chnage view */
int stack_index = AUXILIARY_FRAMES - 1;
void * auxiliary_frames[AUXILIARY_FRAMES];

int root_sim_processes[SIBLING_PGD]={[0 ... (SIBLING_PGD-1)] = -1};
fault_info_t *root_sim_fault_info[SIBLING_PGD];

//#define MAX_CROSS_STATE_DEPENDENCIES 1024
int currently_open[SIBLING_PGD][MAX_CROSS_STATE_DEPENDENCIES];
int open_index[SIBLING_PGD]={[0 ... (SIBLING_PGD-1)] = -1};

void **ancestor_pml4;
int restore_pml4;  /* starting entry of pml4 for release operations of shadow pdp tables */
int restore_pml4_entries; /* entries of the pml4 involvrd in release operations of shadow pdp tables */
int mapped_processes; /* number of processes (application objects) mapped onto the special segment */

ulong callback;

struct vm_area_struct* changed_mode_mmap;
struct vm_operations_struct * original_vm_ops;
struct vm_operations_struct auxiliary_vm_ops_table;
struct vm_area_struct *target_vma;

int (*original_fault_handler)(struct vm_area_struct *vma, struct vm_fault *vmf);

static DEVICE_ATTR(multimap, S_IRUSR|S_IRGRP|S_IROTH, NULL, NULL);

/// File operations for the module
struct file_operations fops = {
	open: rs_ktblmgr_open,
	unlocked_ioctl: rs_ktblmgr_ioctl,
	compat_ioctl: rs_ktblmgr_ioctl, // Nothing strange is passed, so 32 bits programs should work out of the box. Never tested, yet.
	release: rs_ktblmgr_release
};

/// This is to access the actual flush_tlb_all using a kernel proble
void (*flush_tlb_all_lookup)(void) = NULL;

static inline void rootsim_load_cr3(pgd_t *pgdir) {
	__asm__ __volatile__ ("mov %0, %%cr3" :: "r" (__pa(pgdir)));
}

static void set_single_pte_sticky_flag(void *target_address) {
        void **pgd;
        void **pdp;
        void **pde;
        void **pte;

        pgd = (void **)current->mm->pgd;
        pdp = (void **)__va((ulong)pgd[PML4(target_address)] & 0xfffffffffffff000);
        pde = (void **)__va((ulong)pdp[PDP(target_address)] & 0xfffffffffffff000);
        pte = (void **)__va((ulong)pde[PDE(target_address)] & 0xfffffffffffff000);

        SET_BIT(&pte[PTE(target_address)], 9);
}

static void set_pte_sticky_flags(ioctl_info *info) {
	void **pgd;
	void **pdp;
	void **pde;
	void **pte;
	int i,j;

	pgd = (void **)current->mm->pgd;
	pdp = (void **)__va((ulong)pgd[PML4(info->base_address)] & 0xfffffffffffff000);
	pde = (void **)__va((ulong)pdp[PDP(info->base_address)] & 0xfffffffffffff000);

	// This marks a LP as remote
	SET_BIT(&pdp[PDP(info->base_address)], 11);

	for(i = 0; i < 512; i++) {
		pte = (void **)__va((ulong)pde[i] & 0xfffffffffffff000);

		if(pte != NULL) {
			for(j = 0; j < 512; j++) {
				if(pte[j] != NULL) {
					if(GET_BIT(&pte[j], 0)) {
						CLR_BIT(&pte[j], 0);
						SET_BIT(&pte[j], 9);
					}
				}
			}
		}
	}
}

// is pdp!
static int get_pde_sticky_bit(void *target_address) {
	void **pgd;
	void **pdp;

	pgd = (void **)current->mm->pgd;
	pdp = (void **)__va((ulong)pgd[PML4(target_address)] & 0xfffffffffffff000);

	return GET_BIT(&pdp[PDP(target_address)], 11);
}

static int get_pte_sticky_bit(void *target_address) {
	void **pgd;
	void **pdp;
	void **pde;

	pgd = (void **)current->mm->pgd;
        pdp = (void **)__va((ulong)pgd[PML4(target_address)] & 0xfffffffffffff000);
        pde = (void **)__va((ulong)pdp[PDP(target_address)] & 0xfffffffffffff000);

	if(pde[PDE(target_address)] == NULL) {
		return 0;
	}

	return GET_BIT(&pde[PDE(target_address)], 9);
}

static int get_presence_bit(void *target_address) {
	void **pgd;
	void **pdp;
	void **pde;
	void **pte;

	pgd = (void **)current->mm->pgd;
        pdp = (void **)__va((ulong)pgd[PML4(target_address)] & 0xfffffffffffff000);
        pde = (void **)__va((ulong)pdp[PDP(target_address)] & 0xfffffffffffff000);


	if(pde[PDE(target_address)] == NULL) {
		return 0;
	}

	pte = (void **)__va((ulong)pde[PDE(target_address)] & 0xfffffffffffff000);

	return GET_BIT(&pte[PTE(target_address)], 0);
}

static void set_presence_bit(void *target_address) {
	void **pgd;
	void **pdp;
	void **pde;
	void **pte;

	pgd = (void **)current->mm->pgd;
	pdp = (void **)__va((ulong)pgd[PML4(target_address)] & 0xfffffffffffff000);
        pde = (void **)__va((ulong)pdp[PDP(target_address)] & 0xfffffffffffff000);
	pte = (void **)__va((ulong)pde[PDE(target_address)] & 0xfffffffffffff000);

	if(GET_BIT(&pte[PTE(target_address)], 9)) {
		SET_BIT(&pte[PTE(target_address)], 0);
	} else {
		printk("Oh, guarda che sto dentro all'else!!!!\n");
	}
}

static void set_page_privilege(ioctl_info *info) {
        void **pgd;
        void **pdp;
        void **pde;
        void **pte;
	int i, j;

	void *base_address = info->base_address;
	void *final_address = info->base_address + info->count * PAGE_SIZE;

        pgd = (void **)current->mm->pgd;
	pdp = (void **)__va((ulong)pgd[PML4(info->base_address)] & 0xfffffffffffff000);
        pde = (void **)__va((ulong)pdp[PDP(info->base_address)] & 0xfffffffffffff000);

	for(i = PDE(base_address); i <= PDE(final_address); i++) {
		pte = (void **)__va((ulong)pde[i] & 0xfffffffffffff000);

		if(pte == NULL)
			continue;

		for(j = 0; j < 512; j++) {

			if(pte[j] == 0)
				continue;
			
			if(info->write_mode) {
				SET_BIT(&pte[j], 1);
			} else {
				CLR_BIT(&pte[j], 1);
			}
		}
	}
}

static void set_single_page_privilege(ioctl_info *info) {
        void **pgd;
        void **pdp;
        void **pde;
        void **pte;

        pgd = (void **)current->mm->pgd;
	pdp = (void **)__va((ulong)pgd[PML4(info->base_address)] & 0xfffffffffffff000);
        pde = (void **)__va((ulong)pdp[PDP(info->base_address)] & 0xfffffffffffff000);
	pte = (void **)__va((ulong)pde[PDE(info->base_address)] & 0xfffffffffffff000);

        if(info->write_mode) {
                SET_BIT(&pte[PTE(info->base_address)], 1);
        } else {
		CLR_BIT(&pte[PTE(info->base_address)], 1);
	}
}


// WARNING: the last parameter is the original kernel fault handler. We have to call it in this function
// if needed, prior to returning. Failing to do so correctly can hang the system!
void root_sim_page_fault(struct pt_regs* regs, long error_code, do_page_fault_t kernel_handler) {
 	void *target_address;
	void **my_pgd;
	void **my_pdp;
	ulong i;
	ulong *auxiliary_stack_pointer;
	ioctl_info info;

	if(current->mm == NULL) {
		/* this is a kernel thread - not a rootsim thread */
		kernel_handler(regs, error_code);
		return;
	}

	/* discriminate whether this is a classical fault or a root-sim proper fault */
	for(i = 0; i < SIBLING_PGD; i++) {
		if (root_sim_processes[i] == current->pid) {

			target_address = (void *)read_cr2();

			if(PML4(target_address) < restore_pml4 || PML4(target_address) >= restore_pml4 + restore_pml4_entries) {
				/* a fault outside the root-sim object zone - it needs to be handeld by the traditional fault manager */
				kernel_handler(regs, error_code);
				return;
			}

			// Compute the address of the PDP entry associated with the faulting address. It's content
			// will discriminate whether this is a first invocation of ECS or not for the running event.
			my_pgd =(void **)pgd_addr[i];
			my_pdp =(void *)my_pgd[PML4(target_address)];
			my_pdp = __va((ulong)my_pdp & 0xfffffffffffff000);

			// Post information about the fault. We fill this structure which is used by the
			// userland handler to keep up with the ECS (distributed) protocol. We fill as much
			// information as possible that we can get from kernel space.
			// TODO: COPY TO USER
			root_sim_fault_info[i]->rcx = regs->cx;
			root_sim_fault_info[i]->rip = regs->ip;
			root_sim_fault_info[i]->target_address = (long long)target_address;
			root_sim_fault_info[i]->target_gid = (PML4(target_address) - restore_pml4) * 512 + PDP(target_address);

			if((ulong)my_pdp[PDP(target_address)] == NULL) {
				printk("ECS Major Fault at %p\n", target_address);
				// First activation of ECS targeting a new LP
				root_sim_fault_info[i]->fault_type = ECS_MAJOR_FAULT;
			} else {
				if(get_pte_sticky_bit(target_address) != 0) {
					printk("ECS Minor Fault (1) at %p\n", target_address);
				// First activation of ECS targeting a new LP
				    secondary:
					// ECS secondary fault on a remote page
					root_sim_fault_info[i]->fault_type = ECS_MINOR_FAULT;
					set_presence_bit(target_address);
				} else {
					if(get_presence_bit(target_address) == 0) {
						printk("Materializing page for %p\n", target_address);
						kernel_handler(regs, error_code);
						if(get_pde_sticky_bit(target_address)) {
							printk("ECS Minor Fault (2) at %p\n", target_address);
							set_single_pte_sticky_flag(target_address);
							goto secondary;
						}
						return;
					} else {
						root_sim_fault_info[i]->fault_type = ECS_CHANGE_PAGE_PRIVILEGE;

						info.base_address = (void *)((long long)target_address & (~(PAGE_SIZE-1)));
						info.page_count = 1;
						info.write_mode = 1;

						set_single_page_privilege(&info);

						// we're on the parallel view here
						rootsim_load_cr3(pgd_addr[i]);
					}
				}
			}

			printk("Activating userspace handler\n");

			rs_ktblmgr_ioctl(NULL, IOCTL_UNSCHEDULE_ON_PGD, (int)i);

			// Pass the address of the faulting instruction to userland
			auxiliary_stack_pointer = (ulong *)regs->sp;
			auxiliary_stack_pointer--;
			copy_to_user((void *)auxiliary_stack_pointer, (void *)&regs->ip, 8);	
			regs->sp = (long)auxiliary_stack_pointer;
			regs->ip = callback;

			return;
		}
	}

	kernel_handler(regs, error_code);
}

EXPORT_SYMBOL(root_sim_page_fault);

int rs_ktblmgr_open(struct inode *inode, struct file *filp) {

	// It's meaningless to open this device in write mode
	if (((filp->f_flags & O_ACCMODE) == O_WRONLY)
	    || ((filp->f_flags & O_ACCMODE) == O_RDWR)) {
		return -EACCES;
	}

	// Only one access at a time
	if (!mutex_trylock(&rs_ktblmgr_mutex)) {
		printk(KERN_INFO "%s: Trying to open an already-opened special device file\n", KBUILD_MODNAME);
		return -EBUSY;
	}

	return 0;
}


int rs_ktblmgr_release(struct inode *inode, struct file *filp) {
      	int i,j;
	int pml4;
	int involved_pml4;
	void **pgd_entry;
	void **temp;
	void *address;

<<<<<<< HEAD
	return;

//	printk("closing the special device file ktblmgr\n");


//	mutex_unlock(&rs_ktblmgr_mutex);

=======
>>>>>>> 9ec63062
	/* already logged by ancestor set */
	pml4 = restore_pml4; 
	involved_pml4 = restore_pml4_entries;

	for (j=0;j<SIBLING_PGD;j++){


		original_view[j] = NULL;
		continue;

		// SOme super bug down here!

		if(original_view[j]!=NULL){ /* need to recover memory used for PDPs that have not been deallocated */

			pgd_entry = (void **)pgd_addr[i];
			for (i=0; i<involved_pml4; i++){
			
			 	printk("\tPML4 ENTRY FOR CLOSE DEVICE IS %d\n",pml4);

				temp = pgd_entry[pml4];
				temp = (void *)((ulong) temp & 0xfffffffffffff000);	
				printk("temp is %p\n", temp);
				address = (void *)__va(temp);
				if(address!=NULL){
<<<<<<< HEAD
					__free_pages(address, 0);
=======
			//		__free_pages(address, 0); // TODO: there's a bug here! We leak memory instead! :-)
>>>>>>> 9ec63062
					printk("would free address at %p\n", address);
				}
				pgd_entry[pml4] = ancestor_pml4[pml4];

			}// end for i
			original_view[j]=NULL;
		}// enf if != NULL
	}// end for j

	mutex_unlock(&rs_ktblmgr_mutex);

	return 0;
}


static long rs_ktblmgr_ioctl(struct file *filp, unsigned int cmd, unsigned long arg) {
	int ret = 0;
	int i;
	void **my_pgd;
	void **my_pdp;
	void **pgd_entry;
	void **temp;
	int descriptor;
	void *address;
	int pml4;
	int involved_pml4;
	int scheduled_object;
	void **ancestor_pdp;
	int *scheduled_objects;
	int scheduled_objects_count;
	int object_to_close;

	switch (cmd) {

		case IOCTL_SET_ANCESTOR_PGD:
			ancestor_pml4 = (void **)current->mm->pgd;
			break;

		case IOCTL_GET_PGD:

			printk("Entering IOCTL_GET_PGD\n");

			descriptor = -1;
			mutex_lock(&pgd_get_mutex);
			for (i = 0; i < SIBLING_PGD; i++) {
				if (original_view[i] == NULL) {
					memcpy((void *)pgd_addr[i], (void *)(current->mm->pgd), 4096);
					original_view[i] = current->mm;
					root_sim_fault_info[i] = (fault_info_t *)arg;
					descriptor = i;
					goto pgd_get_done;
				}
			}

		    pgd_get_done:
			ret = descriptor; // Return -1 if no PGD is available
			mutex_unlock(&pgd_get_mutex);

			// If a valid descriptor is found, make a copy of the PGD entries
			if(descriptor != -1) {
				flush_cache_all();

				/* already logged by ancestor set */
				pml4 = restore_pml4; 
				involved_pml4 = restore_pml4_entries;
	
				pgd_entry = (void **)pgd_addr[descriptor];
	
				for (i = 0; i < involved_pml4; i++) {
				
					address = (void *)__get_free_pages(GFP_KERNEL, 0); /* allocate and reset new PDP */
					memset(address,0,4096);
				
					temp = pgd_entry[pml4];
			
					temp = (void *)((ulong) temp & 0x0000000000000fff);	
					address = (void *)__pa(address);
					temp = (void *)((ulong)address | (ulong)temp);
					pgd_entry[pml4] = temp;

					pml4++;
				}
			}
			printk("Leaving IOCTL_GET_PGD\n");
			
			break;

	 	case IOCTL_SCHEDULE_ON_PGD:	
			//flush_cache_all();
			descriptor = ((ioctl_info*)arg)->ds;
			//scheduled_object = ((ioctl_info*)arg)->id;
			scheduled_objects_count = ((ioctl_info*)arg)->count;
			scheduled_objects = ((ioctl_info*)arg)->objects;

			//scheduled_object = ((ioctl_info*)arg)->id;
			if (original_view[descriptor] != NULL) { //sanity check

				for(i = 0; i < scheduled_objects_count; i++) {

					//scheduled_object = TODO COPY FROM USER check return value
			        	copy_from_user((void *)&scheduled_object,(void *)&scheduled_objects[i],sizeof(int));	
					open_index[descriptor]++;
					currently_open[descriptor][open_index[descriptor]]=scheduled_object;

					//loadCR3 with pgd[arg]
					pml4 = restore_pml4 + OBJECT_TO_PML4(scheduled_object);
					my_pgd =(void **) pgd_addr[descriptor];
					my_pdp =(void *) my_pgd[pml4];
					my_pdp = __va((ulong)my_pdp & 0xfffffffffffff000);

					ancestor_pdp =(void *) ancestor_pml4[pml4];
					ancestor_pdp = __va((ulong)ancestor_pdp & 0xfffffffffffff000);

					/* actual opening of the PDP entry */
					my_pdp[OBJECT_TO_PDP(scheduled_object)] = ancestor_pdp[OBJECT_TO_PDP(scheduled_object)];
				}// end for 

				/* actual change of the view on memory */
				root_sim_processes[descriptor] = current->pid;
				rootsim_load_cr3(pgd_addr[descriptor]);
				ret = 0;
			} else {
				 ret = -1;
			}
			break;


		case IOCTL_UNSCHEDULE_ON_PGD:	

			descriptor = arg;

			if ((original_view[descriptor] != NULL) && (current->mm->pgd != NULL)) { //sanity check

				root_sim_processes[descriptor] = -1;
				rootsim_load_cr3(current->mm->pgd);

				for(i=open_index[descriptor];i>=0;i--){

					object_to_close = currently_open[descriptor][i];
	
					pml4 = restore_pml4 + OBJECT_TO_PML4(object_to_close);
					my_pgd =(void **)pgd_addr[descriptor];
					my_pdp =(void *)my_pgd[pml4];
					my_pdp = __va((ulong)my_pdp & 0xfffffffffffff000);
	
					/* actual closure of the PDP entry */
	
					my_pdp[OBJECT_TO_PDP(object_to_close)] = NULL;
				}
				open_index[descriptor] = -1;
				ret = 0;
			} else {
				ret = -1;
			}

			break;

		case IOCTL_SET_VM_RANGE:

			flush_cache_all(); /* to make new range visible across multiple runs */
			
			mapped_processes = (((ioctl_info*)arg)->mapped_processes);
			involved_pml4 = (((ioctl_info*)arg)->mapped_processes) >> 9; 
			if ( (unsigned)((ioctl_info*)arg)->mapped_processes & 0x00000000000001ff ) involved_pml4++;

			callback = ((ioctl_info*)arg)->callback;

			pml4 = (int)PML4(((ioctl_info*)arg)->addr);
			printk("LOGGING CHANGE VIEW INVOLVING %u PROCESSES AND %d PML4 ENTRIES STARTING FROM ENTRY %d (address %p)\n",((ioctl_info*)arg)->mapped_processes,involved_pml4,pml4, ((ioctl_info*)arg)->addr);
			restore_pml4 = pml4;
			restore_pml4_entries = involved_pml4;

			flush_cache_all(); /* to make new range visible across multiple runs */

			ret = 0;
			break;

		case IOCTL_SET_PAGE_PRIVILEGE:
			set_page_privilege((ioctl_info *)arg);

			ret = 0;
			break;

		case IOCTL_PROTECT_REMOTE_LP:
			set_pte_sticky_flags((ioctl_info *)arg);
			break;

		default:
			ret = -EINVAL;
	}

	return ret;

}



void the_pager(void) {
	int i;

	if(current->mm != NULL){
		for(i=0;i<SIBLING_PGD;i++){	
			if ((root_sim_processes[i])==(current->pid)){	
				rootsim_load_cr3(pgd_addr[i]);
			}
		}
	}
}



static int rs_ktblmgr_init(void) {

	int ret;
	int i;
	//int j;
	struct kprobe kp;


	rootsim_pager = the_pager;
	//rootsim_pager(NULL);

	mutex_init(&pgd_get_mutex);


	// Dynamically allocate a major for the device
	major = register_chrdev(0, "rs_ktblmgr", &fops);
	if (major < 0) {
//		printk(KERN_ERR "rs_ktblmgr: failed to register device. Error %d\n", major);
		ret = major;
		goto failed_chrdevreg;
	}
	printk("major for ktblmgr is %d\n",major);
	goto allocate;

	// Create a class for the device
	dev_cl = class_create(THIS_MODULE, "rootsim");
	if (IS_ERR(dev_cl)) {
//		printk(KERN_ERR "rs_ktblmgr: failed to register device class\n");
		ret = PTR_ERR(dev_cl);
		goto failed_classreg;
	}

	// Create a device in the previously created class
	device = device_create(dev_cl, NULL, MKDEV(major, 0), NULL, "ktblmgr");
	if (IS_ERR(device)) {
//		printk(KERN_ERR "rs_ktblmr: failed to create device\n");
		ret = PTR_ERR(device);
		goto failed_devreg;
	}


	// Create sysfs endpoints
	// dev_attr_multimap comes from the DEVICE_ATTR(...) at the top of this module
	// If this call succeds, then there is a new file in:
	// /sys/devices/virtual/rootsim/ktblmgr/multimap
	// Which can be used to dialogate with the driver
	ret = device_create_file(device, &dev_attr_multimap);
	if (ret < 0) {
		printk(KERN_WARNING "rs_ktblmgr: failed to create write /sys endpoint - continuing without\n");
	}

	// Initialize the device mutex
	mutex_init(&rs_ktblmgr_mutex);

	allocate:

	// Preallocate pgd
	for (i = 0; i < SIBLING_PGD; i++) {

		original_view[i] = NULL;

		if ( ! (mm_struct_addr[i] = kmalloc(sizeof(struct mm_struct), GFP_KERNEL)))
			goto bad_alloc;

		//if (!(pgd_addr[i] = pgd_alloc(mm_struct_addr[i]))) {kfree(mm_struct_addr[i]); goto bad_startup;}

		if (!(pgd_addr[i] = (void *)__get_free_pages(GFP_KERNEL, 0))) {
			kfree(mm_struct_addr[i]);
			goto bad_alloc;
		}
		mm_struct_addr[i]->pgd = pgd_addr[i];
		if ((void *)pgd_addr[i] != (void *)((struct mm_struct *)mm_struct_addr[i])->pgd) {
			printk("bad referencing between mm_struct and pgd\n");
			goto bad_alloc;
		}
		managed_pgds++;
	}

	printk(KERN_INFO "Correctly allocated %d sibling pgds\n", managed_pgds);

/*
	for (i=0;i<AUXILIARY_FRAMES; i++) {
		auxiliary_frames[i]=(void *)__get_free_pages(GFP_KERNEL,0);
		if(auxiliary_frames[i]==NULL){
			for(j=0;j<i;j++) __free_pages(auxiliary_frames[j],0);
			printk("cannot allocate auxiliary frames\n");
		}
		else{
		  if(i==(AUXILIARY_FRAMES-1)) printk(KERN_INFO "Correctly allocated %d auxiliary fames\n", i);
		}
	}
*/

	// Get a kernel probe to access flush_tlb_all
	memset(&kp, 0, sizeof(kp));
	kp.symbol_name = "flush_tlb_all";
	if (!register_kprobe(&kp)) {
		flush_tlb_all_lookup = (void *) kp.addr;
		unregister_kprobe(&kp);
	} 


	return 0;


    failed_devreg:
	class_unregister(dev_cl);
	class_destroy(dev_cl);
    failed_classreg:
	unregister_chrdev(major, "rs_ktblmgr");
    failed_chrdevreg:
	return ret;
 

    bad_alloc:
	printk(KERN_ERR "rs_ktblmgr: something wrong while preallocatin pgds\n");
	return -1;
}



static void rs_ktblmgr_cleanup(void) {

//	int i;
//	device_remove_file(device, &dev_attr_multimap);
//	device_destroy(dev_cl, MKDEV(major, 0));
//	class_unregister(dev_cl);
//	class_destroy(dev_cl);

	rootsim_pager = NULL;
	unregister_chrdev(major, "rs_ktblmgr");

	for (; managed_pgds > 0; managed_pgds--) {
		__free_pages((void *)mm_struct_addr[managed_pgds-1],0);
		kfree(mm_struct_addr[managed_pgds-1]);

	}

/*
	for (i=0;i<AUXILIARY_FRAMES; i++) {
		if(auxiliary_frames[i]==NULL){
			__free_pages(auxiliary_frames[i],0);
		}
		else{
		  printk(KERN_INFO "Error while deallocating auxiliary fames\n");
		}
	}
*/


}

//#endif	/* HAVE_CROSS_STATE */<|MERGE_RESOLUTION|>--- conflicted
+++ resolved
@@ -430,16 +430,6 @@
 	void **temp;
 	void *address;
 
-<<<<<<< HEAD
-	return;
-
-//	printk("closing the special device file ktblmgr\n");
-
-
-//	mutex_unlock(&rs_ktblmgr_mutex);
-
-=======
->>>>>>> 9ec63062
 	/* already logged by ancestor set */
 	pml4 = restore_pml4; 
 	involved_pml4 = restore_pml4_entries;
@@ -464,11 +454,7 @@
 				printk("temp is %p\n", temp);
 				address = (void *)__va(temp);
 				if(address!=NULL){
-<<<<<<< HEAD
-					__free_pages(address, 0);
-=======
 			//		__free_pages(address, 0); // TODO: there's a bug here! We leak memory instead! :-)
->>>>>>> 9ec63062
 					printk("would free address at %p\n", address);
 				}
 				pgd_entry[pml4] = ancestor_pml4[pml4];

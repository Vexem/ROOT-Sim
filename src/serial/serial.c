--- conflicted
+++ resolved
@@ -129,7 +129,6 @@
 		statistics_post_lp_data(current_lp, STAT_EVENT, 1.0);
 		statistics_post_lp_data(current_lp, STAT_EVENT_TIME, timer_value_seconds(serial_event_execution) );
 
-<<<<<<< HEAD
 		#ifdef EXTRA_CHECKS
 		if(event->size > 0) {
                 	hash2 = XXH64(event->event_content, event->size, current_lp);
@@ -141,8 +140,6 @@
                 }
                 #endif
 		
-=======
->>>>>>> cccd3742
 		current_lp = IDLE_PROCESS;
 
 		// Termination detection can happen only after the state is initialized

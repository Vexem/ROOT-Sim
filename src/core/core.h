--- conflicted
+++ resolved
@@ -122,15 +122,12 @@
 #define UNION_CAST(x, destType) (((union {__typeof__(x) a; destType b;})x).b)
 
 typedef enum {positive, negative, control} message_kind_t;
-<<<<<<< HEAD
-=======
 
 #ifdef HAS_MPI
 typedef unsigned char phase_colour;
 #endif
 
 /* The MPI datatype msg_mpi_t depends on the order of this struct. */
->>>>>>> 9ec63062
 
 /// Message Type definition
 typedef struct _msg_t {

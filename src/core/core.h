/**
*			Copyright (C) 2008-2015 HPDCS Group
*			http://www.dis.uniroma1.it/~hpdcs
*
*
* This file is part of ROOT-Sim (ROme OpTimistic Simulator).
*
* ROOT-Sim is free software; you can redistribute it and/or modify it under the
* terms of the GNU General Public License as published by the Free Software
* Foundation; either version 3 of the License, or (at your option) any later
* version.
*
* ROOT-Sim is distributed in the hope that it will be useful, but WITHOUT ANY
* WARRANTY; without even the implied warranty of MERCHANTABILITY or FITNESS FOR
* A PARTICULAR PURPOSE. See the GNU General Public License for more details.
*
* You should have received a copy of the GNU General Public License along with
* ROOT-Sim; if not, write to the Free Software Foundation, Inc.,
* 51 Franklin St, Fifth Floor, Boston, MA  02110-1301  USA
*
* @file core.h
* @brief This header defines all the shared symbols which are needed by different subsystems
* @author Francesco Quaglia
* @author Roberto Vitali
* @author Alessandro Pellegrini
*
*/


#pragma once
#ifndef _PLATFORM_H_
#define _PLATFORM_H_

#include <ROOT-Sim.h>
#include <stdio.h>
#include <limits.h>
#include <float.h>
#include <math.h>
#include <stdint.h>

#include <lib/numerical.h>
#include <arch/thread.h>
#include <statistics/statistics.h>

/// If set, ROOT-Sim will produce statistics on the execution
#define PLATFORM_STATS

/// This macro expands to true if the local kernel is the master kernel
#define master_kernel() (kid == 0)


// XXX: This should be moved to state or queues
#define INVALID_SNAPSHOT	2000
#define FULL_SNAPSHOT		2001

/// This defines an idle process (i.e., the fake process to be executed when no events are available)
#define IDLE_PROCESS	UINT_MAX


#define OUTPUT_DIR		"outputs"
#define STAT_FILE		"execution_stats"
#define LOCAL_STAT_FILE		"local_stats"


/// Maximum number of kernels the distributed simulator can handle
#define N_KER_MAX	128

/// Maximum number of LPs the simulator will handle
#define MAX_LPs		8192		// This is 2^20

/// Maximum event size (in bytes)
<<<<<<< HEAD
#define MAX_EVENT_SIZE	1120
//#define MAX_EVENT_SIZE	(150 * sizeof(int))
//#define MAX_EVENT_SIZE	1500
=======
#define MAX_EVENT_SIZE	128

>>>>>>> cccd3742

// XXX: this should be moved somewhere else...
#define VERBOSE_INFO	1700
#define VERBOSE_DEBUG	1701
#define VERBOSE_NO	1702


// XXX Do we still use transient time?
/// Transient duration (in msec)
#define STARTUP_TIME	0

/// Distribute exceeding LPs according to a block policy
#define LP_DISTRIBUTION_BLOCK 0
/// Distribute exceeding LPs according to a circular policy
#define LP_DISTRIBUTION_CIRCULAR 1


// XXX should be moved to a more librarish header
/// Equality condition for floats
#define F_EQUAL(a,b) (fabs((a) - (b)) < FLT_EPSILON)
/// Equality to zero condition for floats
#define F_EQUAL_ZERO(a) (fabs(a) < FLT_EPSILON)
/// Difference condition for floats
#define F_DIFFER(a,b) (fabs((a) - (b)) >= FLT_EPSILON)
/// Difference from zero condition for floats
#define F_DIFFER_ZERO(a) (fabs(a) >= FLT_EPSILON)


/// Equality condition for doubles
#define D_EQUAL(a,b) (fabs((a) - (b)) < DBL_EPSILON)
/// Equality to zero condition for doubles
#define D_EQUAL_ZERO(a) (fabs(a) < DBL_EPSILON)
/// Difference condition for doubles
#define D_DIFFER(a,b) (fabs((a) - (b)) >= DBL_EPSILON)
/// Difference from zero condition for doubles
#define D_DIFFER_ZERO(a) (fabs(a) >= DBL_EPSILON)


/// Macro to find the maximum among two values
#ifdef max
#undef max
#endif
#define max(a,b) \
   ({ __typeof__ (a) _a = (a); \
       __typeof__ (b) _b = (b); \
     _a > _b ? _a : _b; })

/// Macro to find the minimum among two values
#ifdef min
#undef min
#endif
#define min(a,b) \
   ({ __typeof__ (a) _a = (a); \
       __typeof__ (b) _b = (b); \
     _a < _b ? _a : _b; })


// to avoid a circular inclusion, but I hate this! :(
struct _state_t;

typedef enum {positive, negative, other} message_kind_t;


/// Message Type definition
typedef struct _msg_t {
	// Kernel's information
	unsigned int   		sender;
	unsigned int   		receiver;
	int   			type;
	simtime_t		timestamp;
	simtime_t		send_time;
	message_kind_t		message_kind;
	unsigned long long	mark;	/// Unique identifier of the message, used for antimessages
	unsigned long long	rendezvous_mark;	/// Unique identifier of the message, used for rendez-vous events
	// Application informations
	char event_content[MAX_EVENT_SIZE];
	int size;
} msg_t;


/// Message envelope definition. This is used to handle the output queue and stores information needed to generate antimessages
typedef struct _msg_hdr_t {
	// Kernel's information
	unsigned int   		sender;
	unsigned int   		receiver;
	simtime_t		timestamp;
	simtime_t		send_time;
	unsigned long long	mark;
} msg_hdr_t;



/// Configuration of the execution of the simulator
typedef struct _simulation_configuration {
	char *output_dir;		/// Destination Directory of output files
	int backtrace;			/// Debug mode flag
	int scheduler;			/// Which scheduler to be used
	int gvt_time_period;		/// Wall-Clock time to wait before executiong GVT operations
	int gvt_snapshot_cycles;	/// GVT operations to be executed before rebuilding the state
	int simulation_time;		/// Wall-clock-time based termination predicate
	int lps_distribution;		/// Policy for the LP to Kernel mapping
	int ckpt_mode;			/// Type of checkpointing mode (Synchronous, Semi-Asyncronous, ...)
	int checkpointing;		/// Type of checkpointing scheme (e.g., PSS, CSS, ...)
	int ckpt_period;		/// Number of events to execute before taking a snapshot in PSS (ignored otherwise)
	int snapshot;			/// Type of snapshot (e.g., full, incremental, autonomic, ...)
	int check_termination_mode;	/// Check termination strategy: standard or incremental
	bool blocking_gvt;		/// GVT protocol blocking or not
	bool deterministic_seed;	/// Does not change the seed value config file that will be read during the next runs
	int verbose;			/// Kernel verbose
	enum stat_levels stats;		/// Produce performance statistic file (default STATS_ALL)
	bool serial;			// If the simulation must be run serially
	seed_type set_seed;		/// The master seed to be used in this run
} simulation_configuration;


/// Barrier for all worker threads
extern barrier_t all_thread_barrier;

// XXX: this should be refactored someway
extern unsigned int	kid,		/* Kernel ID for the local kernel */
			n_ker,		/* Total number of kernel instances */
			n_cores,	/* Total number of cores required for simulation */
			n_prc,		/* Number of LPs hosted by the current kernel instance */
			*kernel;


extern bool mpi_is_initialized;

extern simulation_configuration rootsim_config;

extern void ProcessEvent_light(unsigned int me, simtime_t now, int event_type, void *event_content, unsigned int size, void *state);
bool OnGVT_light(int gid, void *snapshot);
extern void ProcessEvent_inc(unsigned int me, simtime_t now, int event_type, void *event_content, unsigned int size, void *state);
bool OnGVT_inc(int gid, void *snapshot);
extern bool (**OnGVT)(int gid, void *snapshot);
extern void (**ProcessEvent)(unsigned int me, simtime_t now, int event_type, void *event_content, unsigned int size, void *state);

extern void base_init(void);
extern void base_fini(void);
extern unsigned int LidToGid(unsigned int lid);
extern unsigned int GidToLid(unsigned int gid);
extern unsigned int GidToKernel(unsigned int gid);
extern void rootsim_error(bool fatal, const char *msg, ...);
extern void distribute_lps_on_kernels(void);
extern void simulation_shutdown(int code) __attribute__((noreturn));
extern inline bool simulation_error(void);
extern void initialization_complete(void);

#endif
<|MERGE_RESOLUTION|>--- conflicted
+++ resolved
@@ -69,14 +69,8 @@
 #define MAX_LPs		8192		// This is 2^20
 
 /// Maximum event size (in bytes)
-<<<<<<< HEAD
-#define MAX_EVENT_SIZE	1120
-//#define MAX_EVENT_SIZE	(150 * sizeof(int))
-//#define MAX_EVENT_SIZE	1500
-=======
 #define MAX_EVENT_SIZE	128
 
->>>>>>> cccd3742
 
 // XXX: this should be moved somewhere else...
 #define VERBOSE_INFO	1700

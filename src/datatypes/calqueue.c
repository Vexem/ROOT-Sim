--- conflicted
+++ resolved
@@ -257,13 +257,8 @@
 	new_node->next = NULL;
 
 	// Calculate the number of the bucket in which to place the new entry
-<<<<<<< HEAD
-	i = (int)(timestamp / (double)cwidth);	// Virtual bucket
-	i = i % nbuckets;	// Actual bucket
-=======
 	i = (int)round(timestamp / (double)cwidth); // Virtual bucket
 	i = i % nbuckets; // Actual bucket
->>>>>>> 68d77dad
 
 	// Grab the head of events list in bucket i
 	traverse = calendar[i];

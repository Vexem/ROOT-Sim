/**
* @file datatypes/bitmap.h
*
* @brief Bitmap data type
*
* This a simple bitmap implemented with some simple macros.
* Keep in mind that some trust is given to the developer since
* the implementation, for performances and simplicity
* reasons, doesn't remember his effective size; consequently
* it doesn't check boundaries on the array that stores the bits.

*
* @copyright
* Copyright (C) 2008-2018 HPDCS Group
* https://hpdcs.github.io
*
* This file is part of ROOT-Sim (ROme OpTimistic Simulator).
*
* ROOT-Sim is free software; you can redistribute it and/or modify it under the
* terms of the GNU General Public License as published by the Free Software
* Foundation; only version 3 of the License applies.
*
* ROOT-Sim is distributed in the hope that it will be useful, but WITHOUT ANY
* WARRANTY; without even the implied warranty of MERCHANTABILITY or FITNESS FOR
* A PARTICULAR PURPOSE. See the GNU General Public License for more details.
*
* You should have received a copy of the GNU General Public License along with
* ROOT-Sim; if not, write to the Free Software Foundation, Inc.,
* 51 Franklin St, Fifth Floor, Boston, MA  02110-1301  USA
*
* @author Andrea Piccione
*
* @date 26 Oct 2018
*/

#pragma once

#include <limits.h>		// for CHAR_BIT
#include <memory.h>		// for memset()
#include <core/core.h>		// for UNION_CAST()

/// This defines a generic bitmap.
typedef unsigned char rootsim_bitmap;

/* macros for internal use */

#define B_BLOCK_TYPE unsigned
#define B_BLOCK_SIZE ((unsigned)sizeof(B_BLOCK_TYPE))
#define B_BITS_PER_BLOCK (B_BLOCK_SIZE*CHAR_BIT)
#define B_MASK ((B_BLOCK_TYPE)1U)
#define B_UNION_CAST(bitmap) UNION_CAST(((rootsim_bitmap*)(bitmap)), B_BLOCK_TYPE*)

// we leverage the fact that B_BITS_PER_BLOCK is a power of 2 in any real architecture
#define B_MOD_OF_BPB(n) (((unsigned)(n)) & ((unsigned)(B_BITS_PER_BLOCK - 1)))

#define B_SET_BIT_AT(B,K) 	( B |= (B_MASK << K) )
#define B_RESET_BIT_AT(B,K) ( B &= ~(B_MASK << K) )
#define B_CHECK_BIT_AT(B,K) ( B & (B_MASK << K) )

#define B_SET_BIT(A, I) 	B_SET_BIT_AT((A)[((I) / B_BITS_PER_BLOCK)], (B_MOD_OF_BPB(I)))
#define B_RESET_BIT(A, I) 	B_RESET_BIT_AT((A)[((I) / B_BITS_PER_BLOCK)], (B_MOD_OF_BPB(I)))
#define B_CHECK_BIT(A, I) 	B_CHECK_BIT_AT((A)[((I) / B_BITS_PER_BLOCK)], (B_MOD_OF_BPB(I)))

#define B_CTZ(x)	(\
		__builtin_choose_expr( \
		__builtin_types_compatible_p (__typeof__ (x), unsigned), __builtin_ctz(x),\
		__builtin_choose_expr(\
		__builtin_types_compatible_p (__typeof__ (x), unsigned long), __builtin_ctzl(x),\
		__builtin_choose_expr(\
		__builtin_types_compatible_p (__typeof__ (x), unsigned long long), __builtin_ctzll(x),\
		(void)0))))

#define B_POPC(x)	(\
		__builtin_choose_expr( \
		__builtin_types_compatible_p (__typeof__ (x), unsigned), __builtin_popcount(x),\
		__builtin_choose_expr(\
		__builtin_types_compatible_p (__typeof__ (x), unsigned long), __builtin_popcountl(x),\
		__builtin_choose_expr(\
		__builtin_types_compatible_p (__typeof__ (x), unsigned long long), __builtin_popcountll(x),\
		(void)0))))

/*!
 * @brief Computes the required size of a bitmap with @a requested_bits entries.
 * @param requested_bits the requested number of bits.
 * @returns the size in bytes of the requested bitmap.
 *
 * For example this statically declares a 100 entries bitmap and initializes it:
 * 		rootsim_bitmap my_bitmap[bitmap_required_size(100)] = {0};
 *
 * 	Care to avoid side effects in the arguments because they may be evaluated more than once
 */
#define bitmap_required_size(requested_bits) ((((requested_bits)/B_BITS_PER_BLOCK) + (B_MOD_OF_BPB(requested_bits) != 0))*B_BLOCK_SIZE)

/*!
 * @brief This initializes the bitmap at @a memory_pointer containing @a requested_bits entries.
 * @param memory_pointer the pointer to the bitmap to initialize.
 * @param requested_bits the number of bits contained in the bitmap.
 * @returns the very same @a memory_pointer
 *
 * The argument @a requested_bits is necessary since the bitmap is "dumb"
 * For example this dynamically declares a 100 entries bitmap and initializes it:
 * 		rootsim_bitmap *my_bitmap = malloc(bitmap_required_size(100));
 * 		bitmap_initialize(my_bitmap, 100);
 *
 * 	Care to avoid side effects in the arguments because they may be evaluated more than once
 */
#define bitmap_initialize(memory_pointer, requested_bits)  (memset(memory_pointer, 0, bitmap_required_size(requested_bits)))

/*!
 * @brief This sets the bit with index @a bit_index of the bitmap @a bitmap
 * @param bitmap a pointer to the bitmap to write.
 * @param bit_index the index of the bit to set.
 *
 * 	Care to avoid side effects in the arguments because they may be evaluated more than once
 */
#define bitmap_set(bitmap, bit_index) (B_SET_BIT(B_UNION_CAST(bitmap), ((unsigned)(bit_index))))

/*!
 * @brief This resets the bit with index @a bit_index of the bitmap @a bitmap
 * @param bitmap a pointer to the bitmap to write.
 * @param bit_index the index of the bit to reset.
 *
 * 	Care to avoid side effects in the arguments because they may be evaluated more than once
 */
#define bitmap_reset(bitmap, bit_index) (B_RESET_BIT(B_UNION_CAST(bitmap), ((unsigned)(bit_index))))

/*!
 * @brief This checks if the bit with index @a bit_index of the bitmap @a bitmap is set or unset.
 * @param bitmap a pointer to the bitmap.
 * @param bit_index the index of the bit to read
 * @return 0 if the bit is not set, 1 otherwise
 *
 * 	Care to avoid side effects in the arguments because they may be evaluated more than once
 */
#define bitmap_check(bitmap, bit_index) (B_CHECK_BIT(B_UNION_CAST(bitmap), ((unsigned)(bit_index))) != 0)

/*!
 * @brief This counts the occurrences of cleared bits in the bitmap @a bitmap.
 * @param bitmap a pointer to the bitmap.
 * @param bitmap_size the size of the bitmap in bytes (obtainable through bitmap_required_size())
 * @return the number of cleared bits in the bitmap
 *
 *	XXX: maybe the unsigned variables holding the indexes and the counts are too limited for our application!
 *	This macro expects the number of bits in the bitmap to be a multiple of B_BITS_PER_BLOCK.
 * 	Care to avoid side effects in the arguments because they may be evaluated more than once
 */
#define bitmap_count_reset(bitmap, bitmap_size) ({				\
		unsigned __i, __blocks = bitmap_size / B_BLOCK_SIZE;		\
		unsigned __ret = bitmap_size * CHAR_BIT;			\
		B_BLOCK_TYPE __cur_block, *__block_b = B_UNION_CAST(bitmap);	\
		for(__i = 0; __i < __blocks; ++__i){				\
			if((__cur_block = __block_b[__i])){			\
				__ret -= B_POPC(__cur_block);			\
			}							\
		}								\
		__ret; 								\
	})

/*!
 * @brief This returns the index of the first cleared bit in @a bitmap.
 * @param bitmap a pointer to the bitmap.
 * @param bitmap_size the size of the bitmap in bytes (obtainable through bitmap_required_size())
 * @return the index of the first cleared bit in the bitmap, UINT_MAX if none is found.
 *
 *	XXX: maybe the unsigned variables holding the indexes and the counts are too limited for our application!
 *	This macro expects the number of bits in the bitmap to be a multiple of B_BITS_PER_BLOCK.
 * 	Care to avoid side effects in the arguments because they may be evaluated more than once
 */
#define bitmap_first_reset(bitmap, bitmap_size)	({				\
		unsigned __i, __blocks = bitmap_size / B_BLOCK_SIZE;		\
		unsigned __ret = UINT_MAX;					\
		B_BLOCK_TYPE __cur_block, *__block_b = B_UNION_CAST(bitmap);	\
		for(__i = 0; __i < __blocks; ++__i){				\
			if((__cur_block = ~__block_b[__i])){			\
				__ret = B_CTZ(__cur_block);			\
				break;						\
			}							\
		}								\
		__ret; 								\
	})

/*!
 * @brief This executes a user supplied function for each set bit in @a bitmap.
 * @param bitmap a pointer to the bitmap.
 * @param bitmap_size the size of the bitmap in bytes (obtainable through bitmap_required_size())
 * @param func a function which takes a single unsigned argument, the index of the current set bit.
 *
 *	XXX: maybe the unsigned variables holding the indexes and the counts are too limited for our application!
 *	This macro expects the number of bits in the bitmap to be a multiple of B_BITS_PER_BLOCK.
 * 	Care to avoid side effects in the arguments because they may be evaluated more than once
 */
#define bitmap_foreach_set(bitmap, bitmap_size, func) ({ 			\
		unsigned __i, __fnd, __blocks = bitmap_size / B_BLOCK_SIZE;	\
		B_BLOCK_TYPE __cur_block, *__block_b = B_UNION_CAST(bitmap);	\
		for(__i = 0; __i < __blocks; ++__i){				\
			if((__cur_block = __block_b[__i])){			\
				do{						\
					__fnd = B_CTZ(__cur_block);		\
					B_RESET_BIT_AT(__cur_block, __fnd);	\
					func((__fnd + __i * B_BITS_PER_BLOCK));	\
				}while(__cur_block);				\
			}							\
		}								\
<<<<<<< HEAD
	})

#endif				/* __BITMAP_DATATYPE_H_ */
=======
	})
>>>>>>> 47828f23
<|MERGE_RESOLUTION|>--- conflicted
+++ resolved
@@ -201,10 +201,4 @@
 				}while(__cur_block);				\
 			}							\
 		}								\
-<<<<<<< HEAD
-	})
-
-#endif				/* __BITMAP_DATATYPE_H_ */
-=======
-	})
->>>>>>> 47828f23
+	})
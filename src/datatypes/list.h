/**
*			Copyright (C) 2008-2018 HPDCS Group
*			http://www.dis.uniroma1.it/~hpdcs
*
*
* This file is part of ROOT-Sim (ROme OpTimistic Simulator).
*
* ROOT-Sim is free software; you can redistribute it and/or modify it under the
* terms of the GNU General Public License as published by the Free Software
* Foundation; only version 3 of the License applies.
*
* ROOT-Sim is distributed in the hope that it will be useful, but WITHOUT ANY
* WARRANTY; without even the implied warranty of MERCHANTABILITY or FITNESS FOR
* A PARTICULAR PURPOSE. See the GNU General Public License for more details.
*
* You should have received a copy of the GNU General Public License along with
* ROOT-Sim; if not, write to the Free Software Foundation, Inc.,
* 51 Franklin St, Fifth Floor, Boston, MA  02110-1301  USA
*
* @file list.h
* @brief This header defines macros for accessing the general-purpose list
* 	 implementation used in the simulator
* @author Alessandro Pellegrini
* @date November 5, 2013
*/

#pragma once
#ifndef __LIST_DATATYPE_H
#define __LIST_DATATYPE_H

#include <stddef.h>
#include <string.h>
#include <assert.h>

#include <arch/atomic.h>

/// This structure defines a generic list.
typedef struct rootsim_list {
	size_t size;
	void *head; // Generic pointers: nodes of the list must have a next/prev pointer properly typed
	void *tail;
//	atomic_t counter;
} rootsim_list;

/// This macro is a slightly-different implementation of the standard offsetof macro
#define my_offsetof(st, m) ((size_t)( (unsigned char *)&((st)->m ) - (unsigned char *)(st)))

/// Declare a "typed" list. This is a pointer to type, but the variable will instead reference a struct rootsim_list!
#define list(type) type *


/** This macro allocates a struct rootsim_list object and cast it to the type pointer.
 *  It can be used to mimic the C++ syntax of templated lists, like:
 *  \code
 *   list(int) = new_list(int);
 *  \endcode
 */
#define new_list(type)	(type *)({ \
				void *__lmptr; \
				__lmptr = (void *)rsalloc(sizeof(struct rootsim_list)); \
				bzero(__lmptr, sizeof(struct rootsim_list));\
				__lmptr;\
			})

<<<<<<< HEAD
#define new_list_generic(type)	(type *)({ \
					void *__lmptr; \
					__lmptr = new_list(idle_process, type); \
					__lmptr; \
				})

/// Insert a new node in the list. Refer to <__list_insert_head>() for a more thorough documentation.
#define list_insert_head(lid, list, data) \
			(__typeof__(list))__list_insert_head((lid), (list), sizeof *(list), (data))


/// Insert a new node in the list. Refer to <__list_insert_tail>() for a more thorough documentation.
#define list_insert_tail(lid, list, data) \
			(__typeof__(list))__list_insert_tail((lid), (list), sizeof *(list), (data))

#define list_insert_tail_by_content(list, node) \
			(__typeof__(list))__list_insert_tail_by_node((list), list_container_of(node))

/// Insert a new node in the list. Refer to <__list_insert>() for a more thorough documentation.
#define list_insert(lid, list, key_name, data) \
			(__typeof__(list))__list_insert((lid), (list), sizeof *(list), my_offsetof((list), key_name), (data))

/// Insert an existing node in the list. Refer to <__list_place>() for a more thorough documentation.
#define list_place(lid, list, key_name, node) \
			(__typeof__(list))__list_place((lid), (list), my_offsetof((list), key_name), (node))
=======
>>>>>>> 0257f9d6


// Get the size of the current list.
#define list_sizeof(list) ((struct rootsim_list *)list)->size


/**
 * This macro retrieves a pointer to the payload of the head node of a list.
 *
 * @param list a pointer to a list created using the <new_list>() macro.
 */
#define list_head(list) ((__typeof__ (list))(((rootsim_list *)(list))->head))

/**
 * This macro retrieves a pointer to the payload of the tail node of a list.
 *
 * @param list a pointer to a list created using the <new_list>() macro.
 */
#define list_tail(list) ((__typeof__ (list))(((rootsim_list *)(list))->tail))


/**
 * Given a pointer to a list node's payload, this macro retrieves the next node's payload, if any.
 *
 * @param list a pointer to a list created using the <new_list>() macro.
 */
#define list_next(ptr) ((ptr)->next)


/**
 * Given a pointer to a list node's payload, this macro retrieves the prev node's payload, if any.
 *
 * @param list a pointer to a list created using the <new_list>() macro.
 */
#define list_prev(ptr) ((ptr)->prev)

/// This macro retrieves the key of a payload data structure given its offset, and casts the value to double.
#define get_key(data) ({\
			char *__key_ptr = ((char *)(data) + __key_position);\
			double *__key_double_ptr = (double *)__key_ptr;\
			*__key_double_ptr;\
		      })

#define list_empty(list) (((rootsim_list *)list)->size == 0)


#define list_insert_tail(li, data) \
	do {	\
		__typeof__(data) __new_n = (data); /* in-block scope variable */\
		size_t __size_before;\
		rootsim_list *__l;\
		do {\
			__l = (rootsim_list *)(li);\
			assert(__l);\
			__size_before = __l->size;\
			if(__l->size == 0) { /* is the list empty? */\
				__l->head = __new_n;\
				__l->tail = __new_n;\
				break; /* leave the inner do-while */\
			}\
			__new_n->next = NULL; /* Otherwise add at the end */\
			__new_n->prev = __l->tail;\
			((__typeof__(data))(__l->tail))->next = __new_n;\
			__l->tail = __new_n;\
		} while(0);\
		__l->size++;\
		assert(__l->size == (__size_before + 1));\
	} while(0)


#define list_insert_head(li, data) \
	do {	\
		__typeof__(data) __new_n = (data); /* in-block scope variable */\
		size_t __size_before;\
		rootsim_list *__l;\
		__new_n->next = NULL;\
		__new_n->prev = NULL;\
		do {\
			__l = (rootsim_list *)(li);\
			assert(__l);\
			__size_before = __l->size;\
			if(__l->size == 0) { /* is the list empty? */\
				__l->head = __new_n;\
				__l->tail = __new_n;\
				break; /* leave the inner do-while */\
			}\
			__new_n->prev = NULL; /* Otherwise add at the beginning */\
			__new_n->next = __l->head;\
			((__typeof(data))__l->head)->prev = __new_n;\
			__l->head = __new_n;\
		} while(0);\
		__l->size++;\
		assert(__l->size == (__size_before + 1));\
	} while(0)

/// Insert a new node in the list
#define list_insert(li, key_name, data)\
	do {\
		__typeof__(data) __n; /* in-block scope variable */\
		__typeof__(data) __new_n = (data);\
		size_t __key_position = my_offsetof((li), key_name);\
		double __key;\
		size_t __size_before;\
		rootsim_list *__l;\
		do {\
			__l = (rootsim_list *)(li);\
			assert(__l);\
			__size_before = __l->size;\
			if(__l->size == 0) { /* Is the list empty? */\
				__new_n->prev = NULL;\
				__new_n->next = NULL;\
				__l->head = __new_n;\
				__l->tail = __new_n;\
				break;\
			}\
			__key = get_key(__new_n); /* Retrieve the new node's key */\
			/* Scan from the tail, as keys are ordered in an increasing order */\
			__n = __l->tail;\
			while(__n != NULL && __key < get_key(__n)) {\
				__n = __n->prev;\
			}\
			/* Insert depending on the position */\
		 	if(__n == __l->tail) { /* tail */\
				__new_n->next = NULL;\
				((__typeof(data))__l->tail)->next = __new_n;\
				__new_n->prev = __l->tail;\
				__l->tail = __new_n;\
			} else if(__n == NULL) { /* head */\
				__new_n->prev = NULL;\
				__new_n->next = __l->head;\
				((__typeof(data))__l->head)->prev = __new_n;\
				__l->head = __new_n;\
			} else { /* middle */\
				__new_n->prev = __n;\
				__new_n->next = __n->next;\
				__n->next->prev = __new_n;\
				__n->next = __new_n;\
			}\
		} while(0);\
		__l->size++;\
		assert(__l->size == (__size_before + 1));\
	} while(0)



#define list_delete_by_content(li, node)\
	do {\
		__typeof__(node) __n = (node); /* in-block scope variable */\
		rootsim_list *__l;\
		size_t __size_before;\
		__l = (rootsim_list *)(li);\
		assert(__l);\
		__size_before = __l->size;\
		/* Unchain the node */\
		if(__l->head == __n) {\
			__l->head = __n->next;\
			if(__l->head != NULL) {\
				((__typeof(node))__l->head)->prev = NULL;\
			}\
		}\
		if(__l->tail == __n) {\
			__l->tail = __n->prev;\
			if(__l->tail != NULL) {\
				((__typeof(node))__l->tail)->next = NULL;\
			}\
		}\
		if(__n->next != NULL) {\
			__n->next->prev = __n->prev;\
		}\
		if(__n->prev != NULL) {\
			__n->prev->next = __n->next;\
		}\
		__n->next = (void *)0xBEEFC0DE;\
		__n->prev = (void *)0xDEADC0DE;\
		__l->size--;\
		assert(__l->size == (__size_before - 1));\
	} while(0)




#define list_pop(list)\
	do {\
		rootsim_list *__l;\
		size_t __size_before;\
		__typeof__ (list) __n;\
		__typeof__ (list) __n_next;\
		__l = (rootsim_list *)(list);\
		assert(__l);\
		__size_before = __l->size;\
		__n = __l->head;\
		if(__n != NULL) {\
			__l->head = __n->next;\
			if(__n->next != NULL) {\
				__n->next->prev = NULL;\
			}\
			__n_next = __n->next;\
			__n->next = (void *)0xDEFEC8ED;\
			__n->prev = (void *)0xDEFEC8ED;\
			__n = __n_next;\
			__l->size--;\
			assert(__l->size == (__size_before - 1));\
		}\
	} while(0)





/// Truncate a list up to a certain point, starting from the head.
#define list_trunc(list, key_name, key_value, release_fn) \
	({\
	rootsim_list *__l = (rootsim_list *)(list);\
	__typeof__(list) __n;\
	__typeof__(list) __n_adjacent;\
	unsigned int __deleted = 0;\
	size_t __key_position = my_offsetof((list), key_name);\
	assert(__l);\
	size_t __size_before = __l->size;\
	/* Attempting to truncate an empty list? */\
	if(__l->size > 0) {\
		__n = __l->head;\
		while(__n != NULL && get_key(__n) < (key_value)) {\
			__deleted++;\
                	__n_adjacent = __n->next;\
	                __n->next = (void *)0xBAADF00D;\
        	        __n->prev = (void *)0xBAADF00D;\
			release_fn(__n);\
			__n = __n_adjacent;\
		}\
		__l->head = __n;\
		if(__l->head != NULL)\
		((__typeof__(list))__l->head)->prev = NULL;\
	}\
	__l->size -= __deleted;\
	assert(__l->size == (__size_before - __deleted));\
	__deleted;\
	})
	

#endif /* __LIST_DATATYPE_H */
<|MERGE_RESOLUTION|>--- conflicted
+++ resolved
@@ -61,36 +61,6 @@
 				bzero(__lmptr, sizeof(struct rootsim_list));\
 				__lmptr;\
 			})
-
-<<<<<<< HEAD
-#define new_list_generic(type)	(type *)({ \
-					void *__lmptr; \
-					__lmptr = new_list(idle_process, type); \
-					__lmptr; \
-				})
-
-/// Insert a new node in the list. Refer to <__list_insert_head>() for a more thorough documentation.
-#define list_insert_head(lid, list, data) \
-			(__typeof__(list))__list_insert_head((lid), (list), sizeof *(list), (data))
-
-
-/// Insert a new node in the list. Refer to <__list_insert_tail>() for a more thorough documentation.
-#define list_insert_tail(lid, list, data) \
-			(__typeof__(list))__list_insert_tail((lid), (list), sizeof *(list), (data))
-
-#define list_insert_tail_by_content(list, node) \
-			(__typeof__(list))__list_insert_tail_by_node((list), list_container_of(node))
-
-/// Insert a new node in the list. Refer to <__list_insert>() for a more thorough documentation.
-#define list_insert(lid, list, key_name, data) \
-			(__typeof__(list))__list_insert((lid), (list), sizeof *(list), my_offsetof((list), key_name), (data))
-
-/// Insert an existing node in the list. Refer to <__list_place>() for a more thorough documentation.
-#define list_place(lid, list, key_name, node) \
-			(__typeof__(list))__list_place((lid), (list), my_offsetof((list), key_name), (node))
-=======
->>>>>>> 0257f9d6
-
 
 // Get the size of the current list.
 #define list_sizeof(list) ((struct rootsim_list *)list)->size

--- conflicted
+++ resolved
@@ -41,16 +41,10 @@
 extern void gvt_fini(void);
 extern simtime_t gvt_operations(void);
 inline extern simtime_t get_last_gvt(void);
-<<<<<<< HEAD
 
 /* API from fossil.c */
 extern void adopt_new_gvt(simtime_t, simtime_t);
-=======
 extern bool gvt_stable(void);
-
-/* API from fossil.c */
-extern simtime_t adopt_new_gvt(simtime_t, simtime_t);
-
 
 #ifdef HAVE_GLP_SCH_MODULE
 /*TODO MN method to retrive the boundary of groups */
@@ -59,6 +53,5 @@
 extern void update_last_time_group(void);
 extern simtime_t future_end_group(void);
 #endif
->>>>>>> aae489b3
 
 #endif
/**
*			Copyright (C) 2008-2018 HPDCS Group
*			http://www.dis.uniroma1.it/~hpdcs
*
*
* This file is part of ROOT-Sim (ROme OpTimistic Simulator).
*
* ROOT-Sim is free software; you can redistribute it and/or modify it under the
* terms of the GNU General Public License as published by the Free Software
* Foundation; only version 3 of the License applies.
*
* ROOT-Sim is distributed in the hope that it will be useful, but WITHOUT ANY
* WARRANTY; without even the implied warranty of MERCHANTABILITY or FITNESS FOR
* A PARTICULAR PURPOSE. See the GNU General Public License for more details.
*
* You should have received a copy of the GNU General Public License along with
* ROOT-Sim; if not, write to the Free Software Foundation, Inc.,
* 51 Franklin St, Fifth Floor, Boston, MA  02110-1301  USA
*
* @file fossil.c
* @brief In this module all the housekeeping operations related to GVT computation phase
* 	 are present.
* @author Alessandro Pellegrini
* @author Francesco Quaglia
*/

#include <arch/thread.h>
#include <core/init.h>
#include <gvt/gvt.h>
#include <gvt/ccgs.h>
#include <mm/state.h>
#include <mm/mm.h>
#include <scheduler/process.h>
#include <scheduler/scheduler.h>
#include <statistics/statistics.h>

/// Counter for the invocations of adopt_new_gvt. This is used to determine whether a consistent state must be reconstructed
static unsigned long long snapshot_cycles;

/**
* Determine which snapshots in the state queue can be free'd because are placed before the current time barrier.
*
* Queues are cleaned by deleting all the events the timestamp of which is STRICTLY lower than the time barrier.
* Since state_pointer points to an event in queue_in, the state queue must be cleaned after the input queue.
*
* @param lp A pointer to the lp_struct for which we want to recollect memory
* @param time_barrier The current barrier
*/
void fossil_collection(struct lp_struct *lp, simtime_t time_barrier)
{
	state_t *state;
	msg_t *last_kept_event;
	double committed_events;

	// State list must be handled specifically, as nodes point to malloc'd
	// nodes. We therefore manually scan the list and free the memory.
	while ((state = list_head(lp->queue_states)) != NULL
	       && state->lvt < time_barrier) {
		log_delete(state->log);
<<<<<<< HEAD
		rsfree(state->topology);
		#ifndef NDEBUG
=======
#ifndef NDEBUG
>>>>>>> 80f3720d
		state->last_event = (void *)0xDEADBABE;
#endif
		list_pop(lp->queue_states);
	}

	// Determine queue pruning horizon
	state = list_head(lp->queue_states);
	last_kept_event = state->last_event;

	// Truncate the input queue, accounting for the event which is pointed by the lastly kept state
	committed_events =
	    (double)list_trunc(lp->queue_in, timestamp,
			       last_kept_event->timestamp, msg_release);
	statistics_post_data(lp, STAT_COMMITTED, committed_events);

	// Truncate the output queue
	list_trunc(lp->queue_out, send_time, last_kept_event->timestamp,
		   msg_hdr_release);
}

/**
* This function is used by Master and Slave Kernels to determine the time barrier
* and perform some housekeeping once the new GVT value has been computed.
*
* @param new_gvt This is a new GVT value which has been computed and can be used
*        to perform fossil collection and to activate CCGS
*/
void adopt_new_gvt(simtime_t new_gvt)
{
	unsigned int i;

	state_t *time_barrier_pointer[n_prc_per_thread];
	bool compute_snapshot;

	// Snapshot should be recomputed only periodically
	snapshot_cycles++;
	compute_snapshot =
	    ((snapshot_cycles % rootsim_config.gvt_snapshot_cycles) == 0);

	// Precompute the time barrier for each process
	i = 0;
	foreach_bound_lp(lp) {
		time_barrier_pointer[i++] = find_time_barrier(lp, new_gvt);
	}

	// If needed, call the CCGS subsystem
	if (compute_snapshot)
		ccgs_compute_snapshot(time_barrier_pointer, new_gvt);

	i = 0;
	foreach_bound_lp(lp) {
		if (time_barrier_pointer[i] == NULL)
			continue;

		// Execute the fossil collection
		fossil_collection(lp, time_barrier_pointer[i]->lvt);

		// Actually release memory buffer allocated by the LPs and then released via free() calls
		clean_buffers_on_gvt(lp, time_barrier_pointer[i]->lvt);

		i++;
	}
}<|MERGE_RESOLUTION|>--- conflicted
+++ resolved
@@ -57,12 +57,8 @@
 	while ((state = list_head(lp->queue_states)) != NULL
 	       && state->lvt < time_barrier) {
 		log_delete(state->log);
-<<<<<<< HEAD
 		rsfree(state->topology);
-		#ifndef NDEBUG
-=======
 #ifndef NDEBUG
->>>>>>> 80f3720d
 		state->last_event = (void *)0xDEADBABE;
 #endif
 		list_pop(lp->queue_states);

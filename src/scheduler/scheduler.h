/**
 * @file scheduler/scheduler.h
 *
 * @brief The ROOT-Sim scheduler main module header
 *
 * This module implements the schedule() function, which is the main
 * entry point for all the schedulers implemented in ROOT-Sim, and
 * several support functions which allow to initialize worker threads.
 *
 * Also, the LP_main_loop() function, which is the function where all
 * the User-Level Threads associated with Logical Processes live, is
 * defined here.
 *
 * @copyright
 * Copyright (C) 2008-2019 HPDCS Group
 * https://hpdcs.github.io
 *
 * This file is part of ROOT-Sim (ROme OpTimistic Simulator).
 *
 * ROOT-Sim is free software; you can redistribute it and/or modify it under the
 * terms of the GNU General Public License as published by the Free Software
 * Foundation; only version 3 of the License applies.
 *
 * ROOT-Sim is distributed in the hope that it will be useful, but WITHOUT ANY
 * WARRANTY; without even the implied warranty of MERCHANTABILITY or FITNESS FOR
 * A PARTICULAR PURPOSE. See the GNU General Public License for more details.
 *
 * You should have received a copy of the GNU General Public License along with
 * ROOT-Sim; if not, write to the Free Software Foundation, Inc.,
 * 51 Franklin St, Fifth Floor, Boston, MA  02110-1301  USA
 *
 * @author Francesco Quaglia
 * @author Alessandro Pellegrini
 * @author Roberto Vitali
 */

#pragma once
#ifndef _SCHEDULER_H_
#define _SCHEDULER_H_

#include <ROOT-Sim.h>
#include <core/core.h>
#include <queues/queues.h>
#include <communication/communication.h>
#include <scheduler/stf.h>
#include <arch/ult.h>
#include <scheduler/process.h>

/// This macro defines after how many idle cycles the simulation is stopped
#define MAX_CONSECUTIVE_IDLE_CYCLES	1000

enum {
	SCHEDULER_INVALID = 0,	/**< By convention 0 is the invalid field */
	SCHEDULER_STF			/**< Smallest Timestamp First Scheduler's Code */
};

/* Functions invoked by other modules */
extern void scheduler_init(void);
extern void scheduler_fini(void);
extern void schedule(void);
extern void schedule_on_init(struct lp_struct *next);
extern void initialize_worker_thread(void);
extern void activate_LP(struct lp_struct *, msg_t *);
extern void LP_main_loop(void *args);

extern bool receive_control_msg(msg_t *);
extern bool process_control_msg(msg_t *);
extern bool reprocess_control_msg(msg_t *);
extern void rollback_control_message(struct lp_struct *current, simtime_t);
extern bool anti_control_message(msg_t * msg);

#ifdef HAVE_PREEMPTION
extern void preempt_init(void);
extern void preempt_fini(void);
extern void reset_min_in_transit(unsigned int);
extern void update_min_in_transit(unsigned int, simtime_t);
void enable_preemption(void);
void disable_preemption(void);
#endif

extern __thread struct lp_struct *current;
extern __thread msg_t *current_evt;
extern __thread unsigned int n_prc_per_thread;

<<<<<<< HEAD
extern simtime_t * volatile min_in_transit_lvt;
extern atomic_t need_resched;

extern void resched(void);

#ifdef HAVE_PREEMPTION
extern __thread volatile bool platform_mode;
extern __thread volatile bool rolling_back;

  #define switch_to_platform_mode() do {\
					if(LPS[current_lp]->state != LP_STATE_SILENT_EXEC) {\
						platform_mode = true;\
					}\
=======
#ifdef HAVE_PREEMPTION
extern __thread volatile bool platform_mode;
#define switch_to_platform_mode() do {\
				   if(current->state != LP_STATE_SILENT_EXEC) {\
					platform_mode = true;\
				   }\
>>>>>>> 169c90ae
				  } while(0)

  #define switch_to_application_mode() do {\
					if(LPS[current_lp]->state != LP_STATE_SILENT_EXEC) {\
						if(min_in_transit_lvt[tid] < current_lvt){\
							atomic_inc(&need_resched);\
							resched();\
						}\
						platform_mode = false;\
					}\
				} while(0)

  #define flag_rolling_back() rolling_back = true
  #define unflag_rolling_back() rolling_back = false

#else
<<<<<<< HEAD

  #define switch_to_platform_mode() {}
  #define switch_to_application_mode() {}
  #define flag_rolling_back() {}
  #define unflag_rolling_back() {}

#endif /* HAVE_PREEMPTION */
=======
#define switch_to_platform_mode() {}
#define switch_to_application_mode() {}
#endif				/* HAVE_PREEMPTION */
>>>>>>> 169c90ae

#endif<|MERGE_RESOLUTION|>--- conflicted
+++ resolved
@@ -82,31 +82,15 @@
 extern __thread msg_t *current_evt;
 extern __thread unsigned int n_prc_per_thread;
 
-<<<<<<< HEAD
-extern simtime_t * volatile min_in_transit_lvt;
-extern atomic_t need_resched;
-
-extern void resched(void);
-
-#ifdef HAVE_PREEMPTION
-extern __thread volatile bool platform_mode;
-extern __thread volatile bool rolling_back;
-
-  #define switch_to_platform_mode() do {\
-					if(LPS[current_lp]->state != LP_STATE_SILENT_EXEC) {\
-						platform_mode = true;\
-					}\
-=======
 #ifdef HAVE_PREEMPTION
 extern __thread volatile bool platform_mode;
 #define switch_to_platform_mode() do {\
 				   if(current->state != LP_STATE_SILENT_EXEC) {\
 					platform_mode = true;\
 				   }\
->>>>>>> 169c90ae
 				  } while(0)
 
-  #define switch_to_application_mode() do {\
+#define switch_to_application_mode() do {\
 					if(LPS[current_lp]->state != LP_STATE_SILENT_EXEC) {\
 						if(min_in_transit_lvt[tid] < current_lvt){\
 							atomic_inc(&need_resched);\
@@ -116,22 +100,13 @@
 					}\
 				} while(0)
 
-  #define flag_rolling_back() rolling_back = true
-  #define unflag_rolling_back() rolling_back = false
+#define flag_rolling_back() rolling_back = true
+#define unflag_rolling_back() rolling_back = false
 
 #else
-<<<<<<< HEAD
 
-  #define switch_to_platform_mode() {}
-  #define switch_to_application_mode() {}
-  #define flag_rolling_back() {}
-  #define unflag_rolling_back() {}
-
-#endif /* HAVE_PREEMPTION */
-=======
 #define switch_to_platform_mode() {}
 #define switch_to_application_mode() {}
 #endif				/* HAVE_PREEMPTION */
->>>>>>> 169c90ae
 
 #endif
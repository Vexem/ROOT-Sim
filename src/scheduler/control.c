/**
*			Copyright (C) 2008-2015 HPDCS Group
*			http://www.dis.uniroma1.it/~hpdcs
*
*
* This file is part of ROOT-Sim (ROme OpTimistic Simulator).
*
* ROOT-Sim is free software; you can redistribute it and/or modify it under the
* terms of the GNU General Public License as published by the Free Software
* Foundation; either version 3 of the License, or (at your option) any later
* version.
*
* ROOT-Sim is distributed in the hope that it will be useful, but WITHOUT ANY
* WARRANTY; without even the implied warranty of MERCHANTABILITY or FITNESS FOR
* A PARTICULAR PURPOSE. See the GNU General Public License for more details.
*
* You should have received a copy of the GNU General Public License along with
* ROOT-Sim; if not, write to the Free Software Foundation, Inc.,
* 51 Franklin St, Fifth Floor, Boston, MA  02110-1301  USA
*
* @file control.c
* @brief
* @author
*/


#include <stdbool.h>

#include <scheduler/scheduler.h>
#include <scheduler/process.h>
#include <core/core.h>
#include <communication/communication.h>
#include <mm/dymelor.h>
#include <datatypes/list.h>
#include <gvt/gvt.h>

#ifdef HAVE_CROSS_STATE
void unblock_synchronized_objects(unsigned int lid) {
	unsigned int i;
	msg_t control_msg;

	for(i = 1; i <= LPS[lid]->ECS_index; i++) {
		bzero(&control_msg, sizeof(msg_t));
		control_msg.sender = LidToGid(lid);
		control_msg.receiver = LidToGid(LPS[lid]->ECS_synch_table[i]);
		control_msg.type = RENDEZVOUS_UNBLOCK;
		control_msg.timestamp = lvt(lid);
		control_msg.send_time = lvt(lid);
		control_msg.message_kind = positive;
		control_msg.rendezvous_mark = LPS[lid]->wait_on_rendezvous;

		Send(&control_msg);
	}

	LPS[lid]->wait_on_rendezvous = 0;
	LPS[lid]->ECS_index = 0;
}
#endif

void rollback_control_message(unsigned int lid, simtime_t simtime) {
	msg_t control_antimessage;

	msg_t *msg, *msg_prev;

	if(list_empty(LPS[lid]->rendezvous_queue)) {
		return;
	}

	msg = list_tail(LPS[lid]->rendezvous_queue);
	while(msg != NULL && msg->timestamp > simtime) {

		// Control antimessage
		bzero(&control_antimessage, sizeof(msg_t));
		control_antimessage.type = RENDEZVOUS_ROLLBACK;
                control_antimessage.sender = msg->receiver;
                control_antimessage.receiver = msg->sender;
                control_antimessage.timestamp = msg->timestamp;
                control_antimessage.send_time = msg->send_time;
		control_antimessage.rendezvous_mark = msg->rendezvous_mark;
                control_antimessage.message_kind = other;

                Send(&control_antimessage);

		msg_prev = list_prev(msg);
		list_delete_by_content(lid, LPS[lid]->rendezvous_queue, msg);
		msg = msg_prev;
	}
}

// return false if the antimessage is recognized (and processed) as a control antimessage
bool anti_control_message(msg_t * msg) {

	#ifndef HAVE_CROSS_STATE
	(void)msg;
	#else
	msg_t *old_rendezvous ;

	if(msg->type == RENDEZVOUS_ROLLBACK) {

		unsigned int lid_receiver = msg->receiver;

		//Check if a relative message exists
		//TODO non serve andare indietro più del tempo di rendezvous_rollback
		old_rendezvous = list_tail(LPS[lid_receiver]->queue_in);
		while(old_rendezvous != NULL && old_rendezvous->rendezvous_mark != msg->rendezvous_mark) {
			old_rendezvous = list_prev(old_rendezvous);
		}

		if(old_rendezvous == NULL) {
			return false;
		}

		//If this event is in the past
		if(old_rendezvous->timestamp <= lvt(lid_receiver)) {

			//Set LP->bound to the message that caused ECS
			LPS[lid_receiver]->bound = old_rendezvous;
	                while (LPS[lid_receiver]->bound != NULL && LPS[lid_receiver]->bound->timestamp >= old_rendezvous->timestamp) {
	                	if(list_prev(LPS[lid_receiver]->bound) == NULL)
					break;
				LPS[lid_receiver]->bound = list_prev(LPS[lid_receiver]->bound);
	        	}

	                LPS[lid_receiver]->state = LP_STATE_ROLLBACK;
		}

		#ifdef HAVE_GLP_SCH_MODUL
                else{
			if(GLPS[LPS[lid_receiver]->current_group]->lvt!= NULL)
				printf("ERRORE LP:%d S:%d anti-control message T:%f after LP-lvt:%f GLP-lvt:%f \n",
			 	     lid_receiver,old_rendezvous->sender,old_rendezvous->timestamp, lvt(lid_receiver), GLPS[LPS[lid_receiver]->current_group]->lvt->timestamp
			     	 );
			else
				 printf("ERRORE LP:%d S:%d anti-control message T:%f after LP-lvt:%f \n",
                                     lid_receiver,old_rendezvous->sender,old_rendezvous->timestamp, lvt(lid_receiver));
		}

		#endif

		old_rendezvous->rendezvous_mark = 0;

		//Reset ECS information
		if(LPS[lid_receiver]->wait_on_rendezvous == msg->rendezvous_mark) {
			LPS[lid_receiver]->ECS_index = 0;
			LPS[lid_receiver]->wait_on_rendezvous = 0;
		}

		return false;
	}
	#endif

	return true;
}

// return true if the control message should be reprocessed during silent exceution
bool reprocess_control_msg(msg_t *msg) {


	if(msg->type < MIN_VALUE_CONTROL) {
		return true;
	}

	return false;
}


// return true if the event must not be filtered here
bool receive_control_msg(msg_t *msg) {

	if(msg->type < MIN_VALUE_CONTROL || msg->type > MAX_VALUE_CONTROL) {
		return true;
	}

	#ifdef  HAVE_CROSS_STATE
	switch(msg->type) {

		case RENDEZVOUS_START:
			return true;

		case RENDEZVOUS_ACK:

//			printf("(%d) matched mark:%llu WOR:%llu state:%d from %d\n",msg->receiver, msg->rendezvous_mark,LPS[msg->receiver]->wait_on_rendezvous, LPS[msg->receiver]->state, msg->sender);

			if(	LPS[msg->receiver]->state == LP_STATE_ROLLBACK ||
				LPS[msg->receiver]->state == LP_STATE_SILENT_EXEC
			) {
				break;
			}

			if(LPS[msg->receiver]->wait_on_rendezvous == msg->rendezvous_mark) {
				LPS[msg->receiver]->state = LP_STATE_READY_FOR_SYNCH;
			}

			break;

		case RENDEZVOUS_UNBLOCK:

			if(	LPS[msg->receiver]->state == LP_STATE_ROLLBACK ||
				LPS[msg->receiver]->state == LP_STATE_SILENT_EXEC
			)  {
//				printf("(%d) discarding mark %llu\n",msg->receiver, msg->rendezvous_mark);
				break;
			}

			if(LPS[msg->receiver]->wait_on_rendezvous == msg->rendezvous_mark) {

//				printf("(%d) matched mark %llu from %d\n",msg->receiver, msg->rendezvous_mark, msg->sender);

				LPS[msg->receiver]->wait_on_rendezvous = 0;
<<<<<<< HEAD
				LPS[msg->receiver]->wait_on_object = 0;
				LPS[msg->receiver]->state = LP_STATE_READY;
=======
			}
			current_lp = GidToLid(msg->receiver);
			current_lvt = msg->timestamp;
			force_LP_checkpoint(current_lp);
			LogState(current_lp);
			current_lvt = INFTY;
			current_lp = IDLE_PROCESS;
>>>>>>> 8ee4d181

				current_lp = msg->receiver;
				current_lvt = msg->timestamp;
				force_LP_checkpoint(current_lp);

				LogState(current_lp);

				current_lvt = INFTY;
				current_lp = IDLE_PROCESS;
			} else {
//				printf("(%d) wait on rendezvous: %llu - mark: %llu - unblock from %d\n",msg->receiver, LPS[msg->receiver]->wait_on_rendezvous, msg->rendezvous_mark, msg->sender);
			}
			break;

		case RENDEZVOUS_ROLLBACK:
			return true;

		default:
			rootsim_error(true, "Trying to handle a control message which is meaningless at receive time: %d\n", msg->type);

	}
	#endif

	return false;
}


// return true if must be passed to the LP
bool process_control_msg(msg_t *msg) {

	#ifdef HAVE_CROSS_STATE
	msg_t control_msg;
	#endif

	if(msg->type < MIN_VALUE_CONTROL || msg->type > MAX_VALUE_CONTROL) {
		return true;
	}

	#ifdef HAVE_CROSS_STATE
	switch(msg->type) {

		case RENDEZVOUS_START:

			list_insert(msg->receiver, LPS[msg->receiver]->rendezvous_queue, timestamp, msg);
			// Place this into input queue
			LPS[msg->receiver]->wait_on_rendezvous = msg->rendezvous_mark;

			LPS[msg->receiver]->state = LP_STATE_WAIT_FOR_UNBLOCK;
			bzero(&control_msg, sizeof(msg_t));
			control_msg.sender = msg->receiver;
			control_msg.receiver = msg->sender;
			control_msg.type = RENDEZVOUS_ACK;
			control_msg.timestamp = msg->timestamp;
			control_msg.send_time = msg->timestamp;
			control_msg.message_kind = positive;
			control_msg.rendezvous_mark = msg->rendezvous_mark;
			Send(&control_msg);
			break;
//TODO MN DEBUG case RENDEZVOUS_ACK and UNBLOCK  was noted
		/*case RENDEZVOUS_ACK:
			LPS[msg->receiver]->state = LP_STATE_READY_FOR_SYNCH;
			return true;

		case RENDEZVOUS_UNBLOCK:
			LPS[msg->receiver]->state = LP_STATE_READY;
			break;*/

		/* case NULL_LOG_MESSAGE: */
/* //			printf("[%d] process NULL_LOG_MESSAGE log-counter:%d \n",msg->receiver,GLPS[LPS[msg->receiver]->current_group]->counter_log); */
		/* 	break; */

		default:
			rootsim_error(true, "Trying to handle a control message which is meaningless at schedule time: %d\n", msg->type);

	}
	#endif

	return false;
}<|MERGE_RESOLUTION|>--- conflicted
+++ resolved
@@ -207,18 +207,13 @@
 //				printf("(%d) matched mark %llu from %d\n",msg->receiver, msg->rendezvous_mark, msg->sender);
 
 				LPS[msg->receiver]->wait_on_rendezvous = 0;
-<<<<<<< HEAD
-				LPS[msg->receiver]->wait_on_object = 0;
-				LPS[msg->receiver]->state = LP_STATE_READY;
-=======
-			}
+			
 			current_lp = GidToLid(msg->receiver);
 			current_lvt = msg->timestamp;
 			force_LP_checkpoint(current_lp);
 			LogState(current_lp);
 			current_lvt = INFTY;
 			current_lp = IDLE_PROCESS;
->>>>>>> 8ee4d181
 
 				current_lp = msg->receiver;
 				current_lvt = msg->timestamp;

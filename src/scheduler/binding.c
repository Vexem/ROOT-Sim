/**
*			Copyright (C) 2008-2015 HPDCS Group
*			http://www.dis.uniroma1.it/~hpdcs
*
*
* This file is part of ROOT-Sim (ROme OpTimistic Simulator).
*
* ROOT-Sim is free software; you can redistribute it and/or modify it under the
* terms of the GNU General Public License as published by the Free Software
* Foundation; either version 3 of the License, or (at your option) any later
* version.
*
* ROOT-Sim is distributed in the hope that it will be useful, but WITHOUT ANY
* WARRANTY; without even the implied warranty of MERCHANTABILITY or FITNESS FOR
* A PARTICULAR PURPOSE. See the GNU General Public License for more details.
*
* You should have received a copy of the GNU General Public License along with
* ROOT-Sim; if not, write to the Free Software Foundation, Inc.,
* 51 Franklin St, Fifth Floor, Boston, MA  02110-1301  USA
*
* @file binding.c
* @brief Implements load sharing rules for LPs among worker threads
* @author Alessandro Pellegrini
*/

#include <stdbool.h>
#include <string.h>
#include <stdlib.h>

#include <arch/atomic.h>
#include <core/core.h>
#include <core/timer.h>
#include <datatypes/list.h>
#include <scheduler/process.h>
#include <scheduler/binding.h>
#include <statistics/statistics.h>
#include <gvt/gvt.h>

#include <mm/numa.h>
#include <arch/thread.h>


#define REBIND_INTERVAL 10.0


struct lp_cost_id {
	double workload_factor;
	unsigned int id;
};

struct lp_cost_id *lp_cost;



/// A guard to know whether this is the first invocation or not
static __thread bool first_lp_binding = true;

/** Each KLT has a binding towards some LPs. This is the structure used
 *  to keep track of LPs currently being handled
 */
__thread LP_state **LPS_bound = NULL;

static int binding_acquire_phase = 0;
static __thread int local_binding_acquire_phase = 0;

static unsigned int *new_LPS_binding;
static timer rebinding_timer;
static int binding_phase = 0;
static __thread int local_binding_phase = 0;

static atomic_t worker_thread_reduction;


/**
* Performs a (deterministic) block allocation between LPs and KLTs
*
* @author Alessandro Pellegrini
*/
static inline void LPs_block_binding(void) {
	unsigned int i, j;
	unsigned int buf1;
	unsigned int offset;
	unsigned int block_leftover;

	buf1 = (n_prc / n_cores);
	block_leftover = n_prc - buf1 * n_cores;

	if (block_leftover > 0) {
		buf1++;
	}

	n_prc_per_thread = 0;
	i = 0;
	offset = 0;

	while (i < n_prc) {
		j = 0;
		while (j < buf1) {
			if(offset == local_tid) {
				LPS_bound[n_prc_per_thread++] = LPS[i];
				LPS[i]->worker_thread = local_tid;
			}
			i++;
			j++;
		}
		offset++;
		block_leftover--;
		if (block_leftover == 0) {
			buf1--;
		}
	}
}

/**
* Convenience function to compare two elements of struct lp_cost_id.
* This is used for sorting the LP vector in LP_knapsack()
*
* @author Alessandro Pellegrini
*
* @param a Pointer to the first element
* @param b Pointer to the second element
*
* @return The comparison between a and b
*/
static int compare_lp_cost(const void *a, const void *b) {
	struct lp_cost_id *A = (struct lp_cost_id *)a;
	struct lp_cost_id *B = (struct lp_cost_id *)b;

	return ( B->workload_factor - A->workload_factor );
}

/**
* Implements the knapsack load sharing policy in:
*
* Roberto Vitali, Alessandro Pellegrini and Francesco Quaglia
* A Load Sharing Architecture for Optimistic Simulations on Multi-Core Machines
* In Proceedings of the 19th International Conference on High Performance Computing (HiPC)
* Pune, India, IEEE Computer Society, December 2012.
*
*
* @author Alessandro Pellegrini
*/
static inline void LP_knapsack(void) {
	register unsigned int i, j;
	double reference_knapsack = 0;
<<<<<<< HEAD
//	double reference_lvt;
=======
>>>>>>> 8ee4d181
	bool assigned;
	double assignments[n_cores];

	if(!master_thread())
		return;

	// Estimate the reference knapsack
	for(i = 0; i < n_prc; i++) {
		reference_knapsack += lp_cost[i].workload_factor;
	}
	reference_knapsack /= n_cores;

	// Sort the expected times
	qsort(lp_cost, n_prc, sizeof(struct lp_cost_id) , compare_lp_cost);


	// At least one LP per thread
	bzero(assignments, sizeof(double) * n_cores);
	j = 0;
	for(i = 0; i < n_cores; i++) {
		assignments[j] += lp_cost[i].workload_factor;
		new_LPS_binding[i] = j;
		j++;
	}

	// Very suboptimal approximation of knapsack
	for(; i < n_prc; i++) {
		assigned = false;

		for(j = 0; j < n_cores; j++) {
			// Simulate assignment
			if(assignments[j] + lp_cost[i].workload_factor <= reference_knapsack) {
				assignments[j] += lp_cost[i].workload_factor;
				new_LPS_binding[i] = j;
				assigned = true;
				break;
			}
		}

		if(assigned == false)
			break;
	}

	// Check for leftovers
	if(i < n_prc) {
		j = 0;
		for( ; i < n_prc; i++) {
			new_LPS_binding[i] = j;
			j = (j + 1) % n_cores;
		}
	}

<<<<<<< HEAD
	printf("NEW BINDING\n");
/*	for(j = 0; j < n_cores; j++) {
		printf("Thread %d: ", j);
		for(i = 0; i < n_prc; i++) {
			if(new_LPS_binding[i] == j)
				printf("%d ", i);
		}
		printf("\n");
	}
*/
=======
>>>>>>> 8ee4d181
}


static void post_local_reduction(void) {
	unsigned int i;
	unsigned int lid;

	for(i = 0; i < n_prc_per_thread; i++) {
		lid = LPS_bound[i]->lid;

		lp_cost[lid].id = i;
		lp_cost[lid].workload_factor = list_sizeof(LPS[lid]->queue_in);
		lp_cost[lid].workload_factor *= statistics_get_data(STAT_GET_EVENT_TIME_LP, lid);
		lp_cost[lid].workload_factor /= ( list_tail(LPS[lid]->queue_in)->timestamp - list_head(LPS[lid]->queue_in)->timestamp );
	}
}

static void install_binding(void) {
	unsigned int i;

	bzero(LPS_bound, sizeof(LP_state *) * n_prc);
	n_prc_per_thread = 0;

	for(i = 0; i < n_prc; i++) {
		if(new_LPS_binding[i] == local_tid) {
			LPS_bound[n_prc_per_thread++] = LPS[i];

			if(local_tid != LPS[i]->worker_thread) {

				#ifdef HAVE_NUMA
				numa_move_request(i, get_numa_node(running_core()));
				#endif

				LPS[i]->worker_thread = local_tid;
			}
		}
	}
}



/**
* This function is used to create a temporary binding between LPs and KLT.
* The first time this function is called, each worker thread sets up its data
* structures, and the performs a (deterministic) block allocation. This is
* because no runtime data is available at the time, so we "share" the load
* as the number of LPs.
* Then, successive invocations, will use the knapsack load sharing policy

* @author Alessandro Pellegrini
*/
void rebind_LPs(void) {

	if(first_lp_binding) {
		first_lp_binding = false;

		// Binding metadata are used in the platform to perform
		// operations on LPs in isolation
		LPS_bound = rsalloc(sizeof(LP_state *) * n_prc);
		bzero(LPS_bound, sizeof(LP_state *) * n_prc);

		LPs_block_binding();

		timer_start(rebinding_timer);

		if(master_thread()) {
			new_LPS_binding = rsalloc(sizeof(int) * n_prc);

			lp_cost = rsalloc(sizeof(struct lp_cost_id) * n_prc);

			atomic_set(&worker_thread_reduction, n_cores);
		}

		return;
	}

#ifdef HAVE_LP_REBINDING
	if(master_thread()) {
		if(timer_value_seconds(rebinding_timer) >= REBIND_INTERVAL) {
			timer_restart(rebinding_timer);
			binding_phase++;
		}

		if(atomic_read(&worker_thread_reduction) == 0) {

			LP_knapsack();

			binding_acquire_phase++;
		}
	}

	if(local_binding_phase < binding_phase) {
		local_binding_phase = binding_phase;
		post_local_reduction();
		atomic_dec(&worker_thread_reduction);
	}

	if(local_binding_acquire_phase < binding_acquire_phase) {
		local_binding_acquire_phase = binding_acquire_phase;

		install_binding();

		#ifdef HAVE_PREEMPTION
		reset_min_in_transit(local_tid);
		#endif

		if(thread_barrier(&all_thread_barrier)) {
			atomic_set(&worker_thread_reduction, n_cores);
		}

	}
#endif
}
<|MERGE_RESOLUTION|>--- conflicted
+++ resolved
@@ -143,10 +143,6 @@
 static inline void LP_knapsack(void) {
 	register unsigned int i, j;
 	double reference_knapsack = 0;
-<<<<<<< HEAD
-//	double reference_lvt;
-=======
->>>>>>> 8ee4d181
 	bool assigned;
 	double assignments[n_cores];
 
@@ -198,20 +194,6 @@
 			j = (j + 1) % n_cores;
 		}
 	}
-
-<<<<<<< HEAD
-	printf("NEW BINDING\n");
-/*	for(j = 0; j < n_cores; j++) {
-		printf("Thread %d: ", j);
-		for(i = 0; i < n_prc; i++) {
-			if(new_LPS_binding[i] == j)
-				printf("%d ", i);
-		}
-		printf("\n");
-	}
-*/
-=======
->>>>>>> 8ee4d181
 }
 
 

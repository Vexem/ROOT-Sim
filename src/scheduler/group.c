--- conflicted
+++ resolved
@@ -282,15 +282,11 @@
 			}
                 	return true;
 		}
-<<<<<<< HEAD
-		else
+		else {
 			// For avoiding deadlock in case next_event_timestamp is after the 
 			// end group time
                         temp_LP->state = LP_STATE_READY;		
-=======
-                else
-                        temp_LP->state = LP_STATE_READY;
->>>>>>> 103e30c1
+		}
         }
         
 	if(temp_LP->state == LP_STATE_WAIT_FOR_LOG){

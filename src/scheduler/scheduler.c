/**
*			Copyright (C) 2008-2015 HPDCS Group
*			http://www.dis.uniroma1.it/~hpdcs
*
*
* This file is part of ROOT-Sim (ROme OpTimistic Simulator).
*
* ROOT-Sim is free software; you can redistribute it and/or modify it under the
* terms of the GNU General Public License as published by the Free Software
* Foundation; either version 3 of the License, or (at your option) any later
* version.
*
* ROOT-Sim is distributed in the hope that it will be useful, but WITHOUT ANY
* WARRANTY; without even the implied warranty of MERCHANTABILITY or FITNESS FOR
* A PARTICULAR PURPOSE. See the GNU General Public License for more details.
*
* You should have received a copy of the GNU General Public License along with
* ROOT-Sim; if not, write to the Free Software Foundation, Inc.,
* 51 Franklin St, Fifth Floor, Boston, MA  02110-1301  USA
*
* @file scheduler.c
* @brief Re-entrant scheduler for LPs on worker threads
* @author Francesco Quaglia
* @author Alessandro Pellegrini
* @author Roberto Vitali
*/

#include <stdlib.h>
#include <string.h>
#include <stdbool.h>

#include <mm/dymelor.h>
#include <datatypes/list.h>
#include <core/core.h>
#include <core/init.h>
#include <core/timer.h>
#include <arch/atomic.h>
#include <arch/ult.h>
#include <arch/thread.h>
#include <scheduler/binding.h>
#include <scheduler/process.h>
#include <scheduler/scheduler.h>
#include <scheduler/stf.h>
#include <mm/state.h>
#include <statistics/statistics.h>
#include <arch/thread.h>
#include <communication/communication.h>
#include <gvt/gvt.h>
#include <statistics/statistics.h>
#include <mm/reverse.h>

#ifdef EXTRA_CHECKS
#include <queues/xxhash.h>
#endif

/// Maintain LPs' simulation and execution states
LP_state **LPS = NULL;

/// This is used to keep track of how many LPs were bound to the current KLT
__thread unsigned int n_prc_per_thread;

/// This global variable tells the simulator what is the LP currently being scheduled on the current worker thread
__thread unsigned int current_lp;

/// This global variable tells the simulator what is the LP currently being scheduled on the current worker thread
__thread simtime_t current_lvt;

/// This global variable tells the simulator what is the LP currently being scheduled on the current worker thread
__thread msg_t *current_evt;

/// This global variable tells the simulator what is the LP currently being scheduled on the current worker thread
__thread void *current_state;


/*
* This function initializes the scheduler. In particular, it relies on MPI to broadcast to every simulation kernel process
* which is the actual scheduling algorithm selected.
*
* @author Francesco Quaglia
*
* @param sched The scheduler selected initially, but master can decide to change it, so slaves must rely on what master send to them
*/
void scheduler_init(void) {

	register unsigned int i;

	// TODO: implementare con delle broadcast!!
/*	if(n_ker > 1) {
		if (master_kernel()) {
			for (i = 1; i < n_ker; i++) {
				comm_send(&rootsim_config.scheduler, sizeof(rootsim_config.scheduler), MPI_CHAR, i, MSG_INIT_MPI, MPI_COMM_WORLD);
			}
		} else {
			comm_recv(&rootsim_config.scheduler, sizeof(rootsim_config.scheduler), MPI_CHAR, 0, MSG_INIT_MPI, MPI_COMM_WORLD, MPI_STATUS_IGNORE);
		}
	}
*/

	// Allocate LPS control blocks
	LPS = (LP_state **)rsalloc(n_prc * sizeof(LP_state *));
	for (i = 0; i < n_prc; i++) {
		LPS[i] = (LP_state *)rsalloc(sizeof(LP_state));
		bzero(LPS[i], sizeof(LP_state));

		// Allocate memory for the outgoing buffer 
		LPS[i]->outgoing_buffer.max_size = INIT_OUTGOING_MSG;
		LPS[i]->outgoing_buffer.outgoing_msgs = rsalloc(sizeof(msg_t) * INIT_OUTGOING_MSG);

		// That's the only sequentially executed place where we can set the lid
		LPS[i]->lid = i;
	}

	#ifdef HAVE_PREEMPTION
	preempt_init();
	#endif
}



static void destroy_LPs(void) {
	register unsigned int i;

	for(i = 0; i < n_prc; i++) {
		rsfree(LPS[i]->queue_in);
		rsfree(LPS[i]->queue_out);
		rsfree(LPS[i]->queue_states);
		rsfree(LPS[i]->bottom_halves);
		rsfree(LPS[i]->rendezvous_queue);

#ifdef HAVE_REVERSE
	//	rsfree(LPS[i]->reverse_windows);
#endif

		// Destroy stacks
		#ifdef ENABLE_ULT
		rsfree(LPS[i]->stack);
		#endif
	}

}



/**
* This function finalizes the scheduler
*
* @author Alessandro Pellegrini
*/
void scheduler_fini(void) {
	register unsigned int i;

	#ifdef HAVE_PREEMPTION
	preempt_fini();
	#endif

	destroy_LPs();

	for (i = 0; i < n_prc; i++) {
		rsfree(LPS[i]);
	}
	rsfree(LPS);

	rsfree(LPS_bound);
}



/**
* This is a LP main loop. It s the embodiment of the usrespace thread implementing the logic of the LP.
* Whenever an event is to be scheduled, the corresponding metadata are set by the <schedule>() function,
* which in turns calls <activate_LP>() to execute the actual context switch.
* This ProcessEvent wrapper explicitly returns control to simulation kernel user thread when an event
* processing is finished. In case the LP tries to access state data which is not belonging to its
* simulation state, a SIGSEGV signal is raised and the LP might be descheduled if it is not safe
* to perform the remote memory access. This is the only case where control is not returned to simulation
* thread explicitly by this wrapper.
*
* @author Francesco Quaglia
*
* @param args arguments passed to the LP main loop. Currently, this is not used.
*/
static void LP_main_loop(void *args) {
	int delta_event_timer;

	#ifdef EXTRA_CHECKS
	unsigned long long hash1, hash2;
	hash1 = hash2 = 0;
	#endif

	msg_t * prev_event;

	(void)args; // this is to make the compiler stop complaining about unused args

	// Save a default context
	#ifdef ENABLE_ULT
	context_save(&LPS[current_lp]->default_context);
	#endif


	while(true) {

		#ifdef EXTRA_CHECKS
		if(current_evt->size > 0) {
			hash1 = XXH64(current_evt->event_content, current_evt->size, current_lp);
		}
		#endif

		#ifdef HAVE_REVERSE
		if(!rootsim_config.disable_reverse) {

			// TODO: change this check to account for the model
			if(1 || LPS[current_lp]->from_last_ckpt >= LPS[current_lp]->events_in_coasting_forward) {
			
		
			//if(LPS[current_lp]->from_last_ckpt >= 3 * (LPS[current_lp]->ckpt_period / 4)) {
			//if(LPS[current_lp]->from_last_ckpt >=  (LPS[current_lp]->ckpt_period / 4)) {
			//if(LPS[current_lp]->from_last_ckpt >= (0.66 * LPS[current_lp]->ckpt_period )) {
			//if(LPS[current_lp]->from_last_ckpt >= (0.25 * LPS[current_lp]->ckpt_period )) {
			//	printf("from last is %d - period is %d - barrier is %d\n",(LPS[current_lp]->from_last_ckpt),LPS[current_lp]->ckpt_period, 3*( LPS[current_lp]->ckpt_period/4) );
			//	_ProcessEvent[current_lp] = ProcessEvent_reverse;//this is for FULL REVERSE or REVERSE
				_ProcessEvent[current_lp] = ProcessEvent;//this is for the FCF_path

				// Create a new revwin to bind to the current event and bind it. A revwin could be possibly
				// already allocated, in case an event was undone by a rollback operation. In that case we
				// reset the revwin, rather than free'ing it, so a buffer could be already allocated.
				if(current_evt->revwin == NULL)
					current_evt->revwin = revwin_create();
				else
<<<<<<< HEAD
					//revwin_reset(current_lp,current_evt->revwin);
					revwin_reset(current_evt->revwin);
=======
					revwin_reset(current_lp, current_evt->revwin);
>>>>>>> 6c2c8aa6

				prev_event = list_prev(current_evt);

				if(prev_event){
					current_evt->revwin->prev = prev_event->revwin; 
				}
				else{
					current_evt->revwin->prev = NULL;
				}

<<<<<<< HEAD
				LPS[current_lp]->current_revwin = current_evt->revwin;
=======
>>>>>>> 6c2c8aa6

			} else {
				_ProcessEvent[current_lp] = ProcessEvent;

				// this stuff below s for mixed model
				current_evt->revwin = NULL; 
				LPS[current_lp]->current_revwin = NULL;
			}
		}
		#endif

		// Process the event
		timer event_timer;
		timer_start(event_timer);

		if(current_evt->marked_by_antimessage) {
			printf("ERROR in SCHEDULER: %p (%d, %f) --> marked\n", current_evt, current_evt->type, current_evt->timestamp);
			fflush(stdout);
		}

		switch_to_application_mode();

		_ProcessEvent[current_lp](LidToGid(current_lp), current_evt->timestamp, current_evt->type, current_evt->event_content, current_evt->size, current_state);

		switch_to_platform_mode();

		delta_event_timer = timer_value_micro(event_timer);

#ifdef HAVE_REVERSE
		revwin_flush_cache();
#endif

		#ifdef EXTRA_CHECKS
		if(current_evt->size > 0) {
			hash2 = XXH64(current_evt->event_content, current_evt->size, current_lp);
		}

		if(hash1 != hash2) {
                        rootsim_error(true, "Error, LP %d has modified the payload of event %d during its processing. Aborting...\n", current_lp, current_evt->type);
		}
		#endif

		statistics_post_lp_data(current_lp, STAT_EVENT, 1.0);
		statistics_post_lp_data(current_lp, STAT_EVENT_TIME, delta_event_timer);

		#ifdef ENABLE_ULT
		// Give back control to the simulation kernel's user-level thread
		context_switch(&LPS[current_lp]->context, &kernel_context);
		#else
		return;
		#endif
	}
}






/**
 * This function initializes a LP execution context. It allocates page-aligned memory for efficiency
 * reasons, and then calls <context_create>() which does the final trick.
 * <context_create>() uses global variables: LPs must therefore be intialized before creating new kernel threads
 * for supporting concurrent execution of LPs.
 *
 * @author Alessandro Pellegrini
 *
 * @date November 8, 2013
 *
 * @param lp the idex of the LP in the LPs descriptor table to be initialized
 */
void initialize_LP(unsigned int lp) {
	unsigned int i;

	// Allocate LP stack
	#ifdef ENABLE_ULT
	LPS[lp]->stack = get_ult_stack(lp, LP_STACK_SIZE);
	#endif

	// Set the initial checkpointing period for this LP.
	// If the checkpointing period is fixed, this will not change during the
	// execution. Otherwise, new calls to this function will (locally) update this.
	set_checkpoint_period(lp, rootsim_config.ckpt_period);

	#ifdef HAVE_REVERSE
	// We must execute some events to decide how to execute, so just start with traditional execution
	LPS[lp]->events_in_coasting_forward = rootsim_config.ckpt_period;
	#endif


	// Initially, every LP is ready
	LPS[lp]->state = LP_STATE_READY;

	// There is no current state layout at the beginning
	LPS[lp]->current_base_pointer = NULL;

	// Initialize the queues
	LPS[lp]->queue_in = new_list(lp, msg_t);
	LPS[lp]->queue_out = new_list(lp, msg_hdr_t);
	LPS[lp]->queue_states = new_list(lp, state_t);
	LPS[lp]->bottom_halves = new_list(lp, msg_t);
	LPS[lp]->rendezvous_queue = new_list(lp, msg_t);
	LPS[lp]->reverse_events = new_list(lp, revwin_t);
	LPS[lp]->FCF = 0;
<<<<<<< HEAD
	LPS[lp]->current_revwin = NULL;
=======
>>>>>>> 6c2c8aa6

	// Initialize the LP lock
	spinlock_init(&LPS[lp]->lock);

	// No event has been processed so far
	LPS[lp]->bound = NULL;

	LPS[lp]->outgoing_buffer.min_in_transit = rsalloc(sizeof(simtime_t) * n_cores);
	for(i = 0; i < n_cores; i++) {
		LPS[lp]->outgoing_buffer.min_in_transit[i] = INFTY;
	}

	#ifdef HAVE_LINUX_KERNEL_MAP_MODULE
	// No read/write dependencies open so far for the LP. The current lp is always opened
	LPS[lp]->ECS_index = 0;
	LPS[lp]->ECS_synch_table[0] = lp;
	#endif

	// Create user thread
	#ifdef ENABLE_ULT
	context_create(&LPS[lp]->context, LP_main_loop, NULL, LPS[lp]->stack, LP_STACK_SIZE);
	#endif
}


void initialize_worker_thread(void) {
	register unsigned int t;

	// Divide LPs among worker threads, for the first time here
	rebind_LPs();

	if(master_thread() && master_kernel()) {
		printf("Initializing LPs... ");
		fflush(stdout);
	}

	// Initialize the LP control block for each locally hosted LP
	// and schedule the special INIT event
	for (t = 0; t < n_prc_per_thread; t++) {

		// Create user level thread for the current LP and initialize LP control block
		initialize_LP(LPS_bound[t]->lid);

		// Schedule an INIT event to the newly instantiated LP
		msg_t init_event = {
			sender: LidToGid(LPS_bound[t]->lid),
			receiver: LidToGid(LPS_bound[t]->lid),
			type: INIT,
			timestamp: 0.0,
			send_time: 0.0,
			mark: generate_mark(LidToGid(LPS_bound[t]->lid)),
			size: model_parameters.size,
			message_kind: positive,
		};

		// Copy the relevant string pointers to the INIT event payload
		if(model_parameters.size > 0) {
			memcpy(init_event.event_content, model_parameters.arguments, model_parameters.size * sizeof(char *));
		}

		(void)list_insert_head(LPS_bound[t]->lid, LPS_bound[t]->queue_in, &init_event);
		LPS_bound[t]->state_log_forced = true;
	}

	// Here the init function will initialize a reverse memory region
	// which is managed by a slab allocator.
	#ifdef HAVE_REVERSE
	if(!rootsim_config.disable_reverse)
		reverse_init(REVWIN_SIZE);
	#endif

	// TODO: is this double barrier really needed?
	// Worker Threads synchronization barrier: they all should start working together
	thread_barrier(&all_thread_barrier);

	if(master_thread() && master_kernel())
		printf("done\n");

	register unsigned int i;
	for(i = 0; i < n_prc_per_thread; i++) {
		schedule();
	}

	// Worker Threads synchronization barrier: they all should start working together
	thread_barrier(&all_thread_barrier);

        #ifdef HAVE_PREEMPTION
        if(!rootsim_config.disable_preemption)
                enable_preemption();
        #endif

}



/**
* This function is the application-level ProcessEvent() callback entry point.
* It allows to specify which lp must be scheduled, specifying its lvt, its event
* to be executed and its simulation state.
* This provides a general entry point to application-level code, to be used
* if the LP is in forward execution, in coasting forward or in initialization.
*
* @author Alessandro Pellegrini
*
* @date November 11, 2013
*
* @param lp The id of the LP to be scheduled
* @param lvt The lvt at which the LP is scheduled
* @param evt A pointer to the event to be processed by the LP
* @param state The simulation state to be passed to the LP
*/
void activate_LP(unsigned int lp, simtime_t lvt, void *evt, void *state) {

	// Notify the LP main execution loop of the information to be used for actual simulation
	current_lp = lp;
	current_lvt = lvt;
	current_evt = evt;
	current_state = state;

//	#ifdef HAVE_PREEMPTION
//	if(!rootsim_config.disable_preemption)
//		enable_preemption();
//	#endif

	#ifdef ENABLE_ULT
	context_switch(&kernel_context, &LPS[lp]->context);
	#else
	LP_main_loop(NULL);
	#endif

//	#ifdef HAVE_PREEMPTION
//        if(!rootsim_config.disable_preemption)
//                disable_preemption();
//        #endif

	current_lp = IDLE_PROCESS;
	current_lvt = -1.0;
	current_evt = NULL;
	current_state = NULL;
}



/**
* This function checks wihch LP must be activated (if any),
* and in turn activates it. This is used only to support forward execution.
*
* @author Alessandro Pellegrini
*/
void schedule(void) {

	unsigned int lid;
	msg_t *event;
	void *state;

	#ifdef HAVE_LINUX_KERNEL_MAP_MODULE
	bool resume_execution = false;
	#endif

	// Find next LP to be executed, depending on the chosen scheduler
	switch (rootsim_config.scheduler) {

		case SMALLEST_TIMESTAMP_FIRST:
			lid = smallest_timestamp_first();
			break;

		default:
			lid = smallest_timestamp_first();
	}

//	printf("Selected LP %d with state %d\n", lid, LPS[lid]->state);

	// No logical process found with events to be processed
	if (lid == IDLE_PROCESS) {
		statistics_post_lp_data(lid, STAT_IDLE_CYCLES, 1.0);
      		return;
    	}

	// If we have to rollback
    	if(LPS[lid]->state == LP_STATE_ROLLBACK) {
		rollback(lid);

		LPS[lid]->state = LP_STATE_READY;
		send_outgoing_msgs(lid);
		process_bottom_halves();
		return;
	}


	if(!is_blocked_state(LPS[lid]->state)) {
		event = advance_to_next_event(lid);
	} else {
//		printf("Riavvio %d\n", lid);
		event = LPS[lid]->bound;
	}


	// Sanity check: if we get here, it means that lid is a LP which has
	// at least one event to be executed. If advance_to_next_event() returns
	// NULL, it means that lid has no events to be executed. This is
	// a critical condition and we abort.
	if(event == NULL) {
		rootsim_error(true, "Critical condition: LP %d seems to have events to be processed, but I cannot find them. Aborting...\n", lid);
	}

	if(!process_control_msg(event)) {
		return;
	}

	state = LPS[lid]->current_base_pointer;

	#ifdef HAVE_LINUX_KERNEL_MAP_MODULE
	// In case we are resuming an interrupted execution, we keep track of this.
	// If at the end of the scheduling the LP is not blocked, we can unblokc all the remote objects
	if(LPS[lid]->state == LP_STATE_READY_FOR_SYNCH) {
		resume_execution = true;
	}
	#endif

	// Schedule the LP user-level thread
	LPS[lid]->state = LP_STATE_RUNNING;
	activate_LP(lid, lvt(lid), event, state);
	if(!is_blocked_state(LPS[lid]->state)) {
		LPS[lid]->state = LP_STATE_READY;
		send_outgoing_msgs(lid);
	}

	#ifdef HAVE_LINUX_KERNEL_MAP_MODULE
	if(resume_execution && !is_blocked_state(LPS[lid]->state)) {
		unblock_synchronized_objects(lid);
		// This is to avoid domino effect when relying on rendezvous messages
		force_LP_checkpoint(lid);
	}
	#endif

	// Log the state, if needed
	LogState(lid);

}
<|MERGE_RESOLUTION|>--- conflicted
+++ resolved
@@ -226,12 +226,7 @@
 				if(current_evt->revwin == NULL)
 					current_evt->revwin = revwin_create();
 				else
-<<<<<<< HEAD
-					//revwin_reset(current_lp,current_evt->revwin);
-					revwin_reset(current_evt->revwin);
-=======
 					revwin_reset(current_lp, current_evt->revwin);
->>>>>>> 6c2c8aa6
 
 				prev_event = list_prev(current_evt);
 
@@ -242,10 +237,7 @@
 					current_evt->revwin->prev = NULL;
 				}
 
-<<<<<<< HEAD
 				LPS[current_lp]->current_revwin = current_evt->revwin;
-=======
->>>>>>> 6c2c8aa6
 
 			} else {
 				_ProcessEvent[current_lp] = ProcessEvent;
@@ -350,10 +342,7 @@
 	LPS[lp]->rendezvous_queue = new_list(lp, msg_t);
 	LPS[lp]->reverse_events = new_list(lp, revwin_t);
 	LPS[lp]->FCF = 0;
-<<<<<<< HEAD
 	LPS[lp]->current_revwin = NULL;
-=======
->>>>>>> 6c2c8aa6
 
 	// Initialize the LP lock
 	spinlock_init(&LPS[lp]->lock);

/**
 * @file scheduler/scheduler.c
 *
 * @brief The ROOT-Sim scheduler main module
 *
 * This module implements the schedule() function, which is the main
 * entry point for all the schedulers implemented in ROOT-Sim, and
 * several support functions which allow to initialize worker threads.
 *
 * Also, the LP_main_loop() function, which is the function where all
 * the User-Level Threads associated with Logical Processes live, is
 * defined here.
 *
 * @copyright
 * Copyright (C) 2008-2019 HPDCS Group
 * https://hpdcs.github.io
 *
 * This file is part of ROOT-Sim (ROme OpTimistic Simulator).
 *
 * ROOT-Sim is free software; you can redistribute it and/or modify it under the
 * terms of the GNU General Public License as published by the Free Software
 * Foundation; only version 3 of the License applies.
 *
 * ROOT-Sim is distributed in the hope that it will be useful, but WITHOUT ANY
 * WARRANTY; without even the implied warranty of MERCHANTABILITY or FITNESS FOR
 * A PARTICULAR PURPOSE. See the GNU General Public License for more details.
 *
 * You should have received a copy of the GNU General Public License along with
 * ROOT-Sim; if not, write to the Free Software Foundation, Inc.,
 * 51 Franklin St, Fifth Floor, Boston, MA  02110-1301  USA
 *
 * @author Francesco Quaglia
 * @author Alessandro Pellegrini
 * @author Roberto Vitali
 */

#include <stdlib.h>
#include <string.h>
#include <stdbool.h>
#include <datatypes/list.h>
#include <datatypes/msgchannel.h>
#include <core/core.h>
#include <core/timer.h>
#include <arch/atomic.h>
#include <arch/ult.h>
#include <arch/thread.h>
#include <core/init.h>
#include <scheduler/binding.h>
#include <scheduler/process.h>
#include <scheduler/scheduler.h>
#include <scheduler/stf.h>
#include <mm/state.h>
#include <communication/communication.h>

#ifdef HAVE_CROSS_STATE
#include <mm/ecs.h>
#endif

#include <mm/mm.h>
#include <statistics/statistics.h>
#include <arch/thread.h>
#include <communication/communication.h>
#include <gvt/gvt.h>
#include <statistics/statistics.h>
#include <arch/x86/linux/cross_state_manager/cross_state_manager.h>
#include <queues/xxhash.h>

/// This is used to keep track of how many LPs were bound to the current KLT
__thread unsigned int n_prc_per_thread;

/// This is a per-thread variable pointing to the block state of the LP currently scheduled
__thread struct lp_struct *current;

/**
 * This is a per-thread variable telling what is the event that should be executed
 * when activating an LP. It is incorrect to rely on current->bound, as there
 * are cases (such as the silent execution) in which we have a certain bound set,
 * but we execute a different event.
 *
 * @todo We should uniform this behaviour, and drop current_evt, as this might be
 *       misleading when reading the code.
 */
__thread msg_t *current_evt;

/*
* This function initializes the scheduler. In particular, it relies on MPI to broadcast to every simulation kernel process
* which is the actual scheduling algorithm selected.
*
* @author Francesco Quaglia
*
* @param sched The scheduler selected initially, but master can decide to change it, so slaves must rely on what master send to them
*/
void scheduler_init(void)
{
#ifdef HAVE_PREEMPTION
	preempt_init();
#endif
}

/**
* This function finalizes the scheduler
*
* @author Alessandro Pellegrini
*/
void scheduler_fini(void)
{
#ifdef HAVE_PREEMPTION
	preempt_fini();
#endif

	foreach_lp(lp) {
		rsfree(lp->queue_in);
		rsfree(lp->queue_out);
		rsfree(lp->queue_states);
		rsfree(lp->bottom_halves);
		rsfree(lp->rendezvous_queue);

		// Destroy stacks
		rsfree(lp->stack);

		rsfree(lp);
	}

	rsfree(lps_blocks);
	rsfree(lps_bound_blocks);
}

/**
* This is a LP main loop. It s the embodiment of the usrespace thread implementing the logic of the LP.
<<<<<<< HEAD
* Whenever an event is to be scheduled, the corresponding metadata are set by the <schedule>() function,
* which in turns calls <activate_LP>() to execute the actual context switch.
* This __ProcessEvent wrapper explicitly returns control to simulation kernel user thread when an event
=======
* Whenever an event is to be scheduled, the corresponding metadata are set by the schedule() function,
* which in turns calls activate_LP() to execute the actual context switch.
* This ProcessEvent wrapper explicitly returns control to simulation kernel user thread when an event
>>>>>>> 08b22f26
* processing is finished. In case the LP tries to access state data which is not belonging to its
* simulation state, a SIGSEGV signal is raised and the LP might be descheduled if it is not safe
* to perform the remote memory access. This is the only case where control is not returned to simulation
* thread explicitly by this wrapper.
*
* @param args arguments passed to the LP main loop. Currently, this is not used.
*/
void LP_main_loop(void *args)
{
#ifdef EXTRA_CHECKS
	unsigned long long hash1, hash2;
	hash1 = hash2 = 0;
#endif

	(void)args;		// this is to make the compiler stop complaining about unused args

	// Save a default context
	context_save(&current->default_context);

	while (true) {

#ifdef EXTRA_CHECKS
		if (current->bound->size > 0) {
			hash1 = XXH64(current_evt->event_content, current_evt->size, current->gid);
		}
#endif

		timer event_timer;
		timer_start(event_timer);

<<<<<<< HEAD
		__ProcessEvent[current_lp](LidToGid(current_lp), current_evt->timestamp, current_evt->type, current_evt->event_content, current_evt->size, current_state);

=======
		// Process the event
		if(&abm_settings){
			ProcessEventABM();
		}else if (&topology_settings){
			ProcessEventTopology();
		}else{
			switch_to_application_mode();
			current->ProcessEvent(current->gid.to_int,
				      current_evt->timestamp, current_evt->type,
				      current_evt->event_content,
				      current_evt->size,
				      current->current_base_pointer);
			switch_to_platform_mode();
		}
>>>>>>> 08b22f26
		int delta_event_timer = timer_value_micro(event_timer);

#ifdef EXTRA_CHECKS
		if (current->bound->size > 0) {
			hash2 =
			    XXH64(current_evt->event_content, current_evt->size,
				  current->gid);
		}

		if (hash1 != hash2) {
			rootsim_error(true,
				      "Error, LP %d has modified the payload of event %d during its processing. Aborting...\n",
				      current->gid, current->bound->type);
		}
#endif

		statistics_post_data(current, STAT_EVENT, 1.0);
		statistics_post_data(current, STAT_EVENT_TIME,
				     delta_event_timer);

		// Give back control to the simulation kernel's user-level thread
		context_switch(&current->context, &kernel_context);
	}
}

void initialize_worker_thread(void)
{
	msg_t *init_event;

	// Divide LPs among worker threads, for the first time here
	rebind_LPs();
	if (master_thread() && master_kernel()) {
		printf("Initializing LPs... ");
		fflush(stdout);
	}
	// Worker Threads synchronization barrier: they all should start working together
	thread_barrier(&all_thread_barrier);

	if (master_thread() && master_kernel())
		printf("done\n");

	// Schedule an INIT event to the newly instantiated LP
	// We need two separate foreach_bound_lp here, because
	// in this way we are sure that there is at least one
	// event to be used as the bound and we do not have to make
	// any check on null throughout the scheduler code.
	foreach_bound_lp(lp) {
		pack_msg(&init_event, lp->gid, lp->gid, INIT, 0.0, 0.0, 0, NULL);
		init_event->mark = generate_mark(lp);
		list_insert_head(lp->queue_in, init_event);
		lp->state_log_forced = true;
	}

	thread_barrier(&all_thread_barrier);

	foreach_bound_lp(lp) {
		schedule_on_init(lp);
	}

	// Worker Threads synchronization barrier: they all should start working together
	thread_barrier(&all_thread_barrier);

#ifdef HAVE_PREEMPTION
	if (!rootsim_config.disable_preemption)
		enable_preemption();
#endif

}

/**
* This function is the application-level __ProcessEvent() callback entry point.
* It allows to specify which lp must be scheduled, specifying its lvt, its event
* to be executed and its simulation state.
* This provides a general entry point to application-level code, to be used
* if the LP is in forward execution, in coasting forward or in initialization.
*
* @author Alessandro Pellegrini
*
* @date November 11, 2013
*
* @param next A pointer to the lp_struct of the LP which has to be activated
* @param evt A pointer to the event to be processed by the LP
*/
void activate_LP(struct lp_struct *next, msg_t * evt)
{

	// Notify the LP main execution loop of the information to be used for actual simulation
	current = next;
	current_evt = evt;

//      #ifdef HAVE_PREEMPTION
//      if(!rootsim_config.disable_preemption)
//              enable_preemption();
//      #endif

#ifdef HAVE_CROSS_STATE
	// Activate memory view for the current LP
	lp_alloc_schedule();
#endif

	if (unlikely(is_blocked_state(next->state))) {
		rootsim_error(true, "Critical condition: LP %d has a wrong state: %d. Aborting...\n",
			      next->gid.to_int, next->state);
	}

	context_switch(&kernel_context, &next->context);

//      #ifdef HAVE_PREEMPTION
//        if(!rootsim_config.disable_preemption)
//                disable_preemption();
//        #endif

#ifdef HAVE_CROSS_STATE
	// Deactivate memory view for the current LP if no conflict has arisen
	if (!is_blocked_state(next->state)) {
//              printf("Deschedule %d\n",lp);
		lp_alloc_deschedule();
	}
#endif

	current = NULL;
}

bool check_rendevouz_request(struct lp_struct *lp)
{
	msg_t *temp_mess;

	if (lp->state != LP_STATE_WAIT_FOR_SYNCH)
		return false;

	if (lp->bound != NULL && list_next(lp->bound) != NULL) {
		temp_mess = list_next(lp->bound);
		return temp_mess->type == RENDEZVOUS_START && lp->wait_on_rendezvous > temp_mess->rendezvous_mark;
	}

	return false;
}

/**
* This function checks wihch LP must be activated (if any),
* and in turn activates it. This is used only to support forward execution.
*
* @author Alessandro Pellegrini
*/
void schedule(void)
{
	struct lp_struct *next;
	msg_t *event;

#ifdef HAVE_CROSS_STATE
	bool resume_execution = false;
#endif

	// Find the next LP to be scheduled
	switch (rootsim_config.scheduler) {

	case SCHEDULER_STF:
		next = smallest_timestamp_first();
		break;

	default:
		rootsim_error(true, "unrecognized scheduler!");
	}

	// No logical process found with events to be processed
	if (next == NULL) {
		statistics_post_data(NULL, STAT_IDLE_CYCLES, 1.0);
		return;
	}
	// If we have to rollback
	if (next->state == LP_STATE_ROLLBACK) {
		rollback(next);
		next->state = LP_STATE_READY;
		send_outgoing_msgs(next);
		return;
	}

	if (!is_blocked_state(next->state)
	    && next->state != LP_STATE_READY_FOR_SYNCH) {
		event = advance_to_next_event(next);
	} else {
		event = next->bound;
	}

	// Sanity check: if we get here, it means that lid is a LP which has
	// at least one event to be executed. If advance_to_next_event() returns
	// NULL, it means that lid has no events to be executed. This is
	// a critical condition and we abort.
	if (unlikely(event == NULL)) {
		rootsim_error(true,
			      "Critical condition: LP %d seems to have events to be processed, but I cannot find them. Aborting...\n",
			      next->gid);
	}

	if (unlikely(!process_control_msg(event))) {
		return;
	}
#ifdef HAVE_CROSS_STATE
	// In case we are resuming an interrupted execution, we keep track of this.
	// If at the end of the scheduling the LP is not blocked, we can unblock all the remote objects
	if (is_blocked_state(next->state) || next->state == LP_STATE_READY_FOR_SYNCH) {
		resume_execution = true;
	}
#endif

	// Schedule the LP user-level thread
	if (next->state == LP_STATE_READY_FOR_SYNCH)
		next->state = LP_STATE_RUNNING_ECS;
	else
		next->state = LP_STATE_RUNNING;

	activate_LP(next, event);

	if (!is_blocked_state(next->state)) {
		next->state = LP_STATE_READY;
		send_outgoing_msgs(next);
	}
#ifdef HAVE_CROSS_STATE
	if (resume_execution && !is_blocked_state(next->state)) {
		//printf("ECS event is finished mark %llu !!!\n", next->wait_on_rendezvous);
		fflush(stdout);
		unblock_synchronized_objects(next);

		// This is to avoid domino effect when relying on rendezvous messages
		force_LP_checkpoint(next);
	}
#endif

	// Log the state, if needed
	LogState(next);
}

void schedule_on_init(struct lp_struct *next)
{
	msg_t *event;

#ifdef HAVE_CROSS_STATE
	bool resume_execution = false;
#endif

	event = list_head(next->queue_in);
	next->bound = event;


	// Sanity check: if we get here, it means that lid is a LP which has
	// at least one event to be executed. If advance_to_next_event() returns
	// NULL, it means that lid has no events to be executed. This is
	// a critical condition and we abort.
	if (unlikely(event == NULL) || event->type != INIT) {
		rootsim_error(true,
			      "Critical condition: LP %d should have an INIT event but I cannot find it. Aborting...\n",
			      next->gid);
	}

#ifdef HAVE_CROSS_STATE
	// In case we are resuming an interrupted execution, we keep track of this.
	// If at the end of the scheduling the LP is not blocked, we can unblock all the remote objects
	if (is_blocked_state(next->state) || next->state == LP_STATE_READY_FOR_SYNCH) {
		resume_execution = true;
	}
#endif

	next->state = LP_STATE_RUNNING;

	activate_LP(next, event);

	if (!is_blocked_state(next->state)) {
		next->state = LP_STATE_READY;
		send_outgoing_msgs(next);
	}
#ifdef HAVE_CROSS_STATE
	if (resume_execution && !is_blocked_state(next->state)) {
		//printf("ECS event is finished mark %llu !!!\n", next->wait_on_rendezvous);
		fflush(stdout);
		unblock_synchronized_objects(next);

		// This is to avoid domino effect when relying on rendezvous messages
		force_LP_checkpoint(next);
	}
#endif

	// Log the state, if needed
	LogState(next);
}<|MERGE_RESOLUTION|>--- conflicted
+++ resolved
@@ -127,15 +127,9 @@
 
 /**
 * This is a LP main loop. It s the embodiment of the usrespace thread implementing the logic of the LP.
-<<<<<<< HEAD
-* Whenever an event is to be scheduled, the corresponding metadata are set by the <schedule>() function,
-* which in turns calls <activate_LP>() to execute the actual context switch.
-* This __ProcessEvent wrapper explicitly returns control to simulation kernel user thread when an event
-=======
 * Whenever an event is to be scheduled, the corresponding metadata are set by the schedule() function,
 * which in turns calls activate_LP() to execute the actual context switch.
 * This ProcessEvent wrapper explicitly returns control to simulation kernel user thread when an event
->>>>>>> 08b22f26
 * processing is finished. In case the LP tries to access state data which is not belonging to its
 * simulation state, a SIGSEGV signal is raised and the LP might be descheduled if it is not safe
 * to perform the remote memory access. This is the only case where control is not returned to simulation
@@ -166,10 +160,6 @@
 		timer event_timer;
 		timer_start(event_timer);
 
-<<<<<<< HEAD
-		__ProcessEvent[current_lp](LidToGid(current_lp), current_evt->timestamp, current_evt->type, current_evt->event_content, current_evt->size, current_state);
-
-=======
 		// Process the event
 		if(&abm_settings){
 			ProcessEventABM();
@@ -184,7 +174,7 @@
 				      current->current_base_pointer);
 			switch_to_platform_mode();
 		}
->>>>>>> 08b22f26
+
 		int delta_event_timer = timer_value_micro(event_timer);
 
 #ifdef EXTRA_CHECKS

/**
*			Copyright (C) 2008-2018 HPDCS Group
*			http://www.dis.uniroma1.it/~hpdcs
*
*
* This file is part of ROOT-Sim (ROme OpTimistic Simulator).
*
* ROOT-Sim is free software; you can redistribute it and/or modify it under the
* terms of the GNU General Public License as published by the Free Software
* Foundation; only version 3 of the License applies.
*
* ROOT-Sim is distributed in the hope that it will be useful, but WITHOUT ANY
* WARRANTY; without even the implied warranty of MERCHANTABILITY or FITNESS FOR
* A PARTICULAR PURPOSE. See the GNU General Public License for more details.
*
* You should have received a copy of the GNU General Public License along with
* ROOT-Sim; if not, write to the Free Software Foundation, Inc.,
* 51 Franklin St, Fifth Floor, Boston, MA  02110-1301  USA
*
* @file process.h
* @brief This header defines a LP control block, keeping information about both
*        simulation state and execution state as a user thread.
* @author Alessandro Pellegrini
* @author Roberto Vitali
*
* @date November 5, 2013
*/


#pragma once
#ifndef __LP_H_
#define __LP_H_

#include <stdbool.h>

#include <mm/state.h>
#include <mm/dymelor.h>
#include <mm/ecs.h>
#include <datatypes/list.h>
#include <datatypes/msgchannel.h>
#include <arch/ult.h>
#include <lib/abm_layer.h>
#include <lib/numerical.h>
#include <lib/topology.h>
#include <communication/communication.h>
#include <arch/x86/linux/cross_state_manager/cross_state_manager.h>

#define LP_STACK_SIZE	4194304	// 4 MB

#define LP_STATE_READY			0x00001
#define LP_STATE_RUNNING		0x00002
#define LP_STATE_RUNNING_ECS		0x00004
#define LP_STATE_ROLLBACK		0x00008
#define LP_STATE_SILENT_EXEC		0x00010
#define LP_STATE_SUSPENDED		0x01010
#define LP_STATE_READY_FOR_SYNCH	0x00011	// This should be a blocked state! Check schedule() and stf()
#define LP_STATE_WAIT_FOR_SYNCH		0x01001
#define LP_STATE_WAIT_FOR_UNBLOCK	0x01002
#define LP_STATE_WAIT_FOR_DATA		0x01004

#define BLOCKED_STATE			0x01000
#define is_blocked_state(state)	(bool)(state & BLOCKED_STATE)


typedef struct _LP_state {
	/// LP execution state.
	LP_context_t		context;

	/// LP execution state when blocked during the execution of an event
	LP_context_t		default_context;

	/// Process' stack
	void 			*stack;

	/// Local ID of the LP
	LID_t 			lid;

<<<<<<< HEAD
	/// Seed to generate pseudo-random values
	seed_type		seed;
=======
	/// Logical Process lock, used to serialize accesses to concurrent data structures
	spinlock_t		lock; // TODO: is this still used anywhere?
>>>>>>> 1bdd5c49

	/// ID of the worker thread towards which the LP is bound
	unsigned int		worker_thread;

	/// Current execution state of the LP
	short unsigned int 	state;

	/// This variable mainains the current checkpointing interval for the LP
	unsigned int		ckpt_period;

	/// Counts how many events executed from the last checkpoint (to support PSS)
	unsigned int		from_last_ckpt;

	/// If this variable is set, the next invocation to LogState() takes a new state log, independently of the checkpointing interval
	bool			state_log_forced;

	/// The current state base pointer (updated by SetState())
	void	 		*current_base_pointer;

	/// Input messages queue
	list(msg_t)		queue_in;

	/// Pointer to the last correctly processed event
	msg_t			*bound;

	/// Output messages queue
	list(msg_hdr_t)		queue_out;

	/// Saved states queue
	list(state_t)		queue_states;

	/// Bottom halves
	msg_channel		*bottom_halves;

	/// Processed rendezvous queue
	list(msg_t)		rendezvous_queue;

	/// Unique identifier within the LP
	unsigned long long	mark;

	/// Buffer used by KLTs for buffering outgoing messages during the execution of an event
	outgoing_t 		outgoing_buffer;

	#ifdef HAVE_CROSS_STATE
	GID_t			ECS_synch_table[MAX_CROSS_STATE_DEPENDENCIES];
	unsigned int 	ECS_index;
	#endif

	unsigned long long	wait_on_rendezvous;
	unsigned int		wait_on_object;

<<<<<<< HEAD
	/// pointer to the topology struct
	topology_t *topology;

	/// pointer to the region struct
	region_abm_t *region;
=======
	/* Per-Library variables */
	numerical_state_t	numerical;

>>>>>>> 1bdd5c49
} LP_State;


// LPs process control blocks and binding control blocks
extern LP_State **lps_blocks;
extern __thread LP_State **lps_bound_blocks;

/** This macro retrieves the LVT for the current LP. There is a small interval window
 *  where the value returned is the one of the next event to be processed. In particular,
 *  this happens during the scheduling, when the bound is advanced to the next event to
 *  be processed, just before its actual execution.
 */
#define lvt(lid) (LPS(lid)->bound != NULL ? LPS(lid)->bound->timestamp : 0.0)

#define LPS(lid) ((__builtin_choose_expr(is_lid(lid), lps_blocks[lid.id], (void)0)))
#define LPS_bound(lid) (__builtin_choose_expr(__builtin_types_compatible_p(__typeof__ (lid), unsigned int), lps_bound_blocks[lid], (void)0))


extern inline void LPS_bound_set(unsigned int entry, LP_State *lp_block);
extern inline int LPS_foreach(int (*f)(LID_t, GID_t, unsigned int, void *), void *data);
extern inline int LPS_bound_foreach(int (*f)(LID_t, GID_t, unsigned int, void *), void *data);
extern void initialize_control_blocks(void);
extern void initialize_binding_blocks(void);

#endif /* __LP_H_ */
<|MERGE_RESOLUTION|>--- conflicted
+++ resolved
@@ -75,14 +75,6 @@
 	/// Local ID of the LP
 	LID_t 			lid;
 
-<<<<<<< HEAD
-	/// Seed to generate pseudo-random values
-	seed_type		seed;
-=======
-	/// Logical Process lock, used to serialize accesses to concurrent data structures
-	spinlock_t		lock; // TODO: is this still used anywhere?
->>>>>>> 1bdd5c49
-
 	/// ID of the worker thread towards which the LP is bound
 	unsigned int		worker_thread;
 
@@ -133,17 +125,14 @@
 	unsigned long long	wait_on_rendezvous;
 	unsigned int		wait_on_object;
 
-<<<<<<< HEAD
+	/* Per-Library variables */
+	numerical_state_t	numerical;
+
 	/// pointer to the topology struct
 	topology_t *topology;
 
 	/// pointer to the region struct
 	region_abm_t *region;
-=======
-	/* Per-Library variables */
-	numerical_state_t	numerical;
-
->>>>>>> 1bdd5c49
 } LP_State;
 
 

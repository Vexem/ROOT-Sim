/**
*			Copyright (C) 2008-2018 HPDCS Group
*			http://www.dis.uniroma1.it/~hpdcs
*
*
* This file is part of ROOT-Sim (ROme OpTimistic Simulator).
*
* ROOT-Sim is free software; you can redistribute it and/or modify it under the
* terms of the GNU General Public License as published by the Free Software
* Foundation; only version 3 of the License applies.
*
* ROOT-Sim is distributed in the hope that it will be useful, but WITHOUT ANY
* WARRANTY; without even the implied warranty of MERCHANTABILITY or FITNESS FOR
* A PARTICULAR PURPOSE. See the GNU General Public License for more details.
*
* You should have received a copy of the GNU General Public License along with
* ROOT-Sim; if not, write to the Free Software Foundation, Inc.,
* 51 Franklin St, Fifth Floor, Boston, MA  02110-1301  USA
*
* @file process.h
* @brief This header defines a LP control block, keeping information about both
*        simulation state and execution state as a user thread.
* @author Alessandro Pellegrini
* @author Roberto Vitali
*
* @date November 5, 2013
*/

#pragma once

#include <stdbool.h>

#include <mm/state.h>
#include <mm/mm.h>
#include <mm/ecs.h>
#include <datatypes/list.h>
#include <datatypes/msgchannel.h>
#include <arch/ult.h>
#include <lib/abm_layer.h>
#include <lib/numerical.h>
#include <lib/topology.h>
#include <communication/communication.h>
#include <arch/x86/linux/cross_state_manager/cross_state_manager.h>

#define LP_STACK_SIZE	4194304	// 4 MB

#define LP_STATE_READY			0x00001
#define LP_STATE_RUNNING		0x00002
#define LP_STATE_RUNNING_ECS		0x00004
#define LP_STATE_ROLLBACK		0x00008
#define LP_STATE_SILENT_EXEC		0x00010
#define LP_STATE_SUSPENDED		0x01010
#define LP_STATE_READY_FOR_SYNCH	0x00011	// This should be a blocked state! Check schedule() and stf()
#define LP_STATE_WAIT_FOR_SYNCH		0x01001
#define LP_STATE_WAIT_FOR_UNBLOCK	0x01002
#define LP_STATE_WAIT_FOR_DATA		0x01004

#define BLOCKED_STATE			0x01000
#define is_blocked_state(state)	(bool)(state & BLOCKED_STATE)

struct lp_struct {
	/// LP execution state.
	LP_context_t context;

	/// LP execution state when blocked during the execution of an event
	LP_context_t default_context;

	/// Process' stack
	void *stack;

	/// Memory map of the LP
	struct memory_map *mm;

	/// Local ID of the LP
	LID_t lid;

	/// Global ID of the LP
	GID_t gid;

<<<<<<< HEAD
=======
	/// Logical Process lock, used to serialize accesses to concurrent data structures
	spinlock_t lock;	// TODO: is this still used anywhere?

>>>>>>> 80f3720d
	/// ID of the worker thread towards which the LP is bound
	unsigned int worker_thread;

	/// Current execution state of the LP
	short unsigned int state;

	/// This variable mainains the current checkpointing interval for the LP
	unsigned int ckpt_period;

	/// Counts how many events executed from the last checkpoint (to support PSS)
	unsigned int from_last_ckpt;

	/// If this variable is set, the next invocation to LogState() takes a new state log, independently of the checkpointing interval
	bool state_log_forced;

	/// The current state base pointer (updated by SetState())
	void *current_base_pointer;

	/// Input messages queue
	 list(msg_t) queue_in;

	/// Pointer to the last correctly processed event
	msg_t *bound;

	/// Output messages queue
	 list(msg_hdr_t) queue_out;

	/// Saved states queue
	 list(state_t) queue_states;

	/// Bottom halves
	msg_channel *bottom_halves;

	/// Processed rendezvous queue
	 list(msg_t) rendezvous_queue;

	/// Unique identifier within the LP
	unsigned long long mark;

	/// Buffer used by KLTs for buffering outgoing messages during the execution of an event
	outgoing_t outgoing_buffer;

	/**
	 * Implementation of OnGVT used for this LP. This can be changed
	 * at runtime by the autonomic subsystem, when dealing with ISS and SSS
	 */
	bool (*OnGVT)(unsigned int me, void *snapshot);

	/**
	 * Implementation of ProcessEvent used for this LP. This can be changed
	 * at runtime by the autonomic subsystem, when dealing with ISS and SSS
	 */
	void (*ProcessEvent)(unsigned int me, simtime_t now, int event_type,
			     void *event_content, unsigned int size,
			     void *state);

#ifdef HAVE_CROSS_STATE
	GID_t ECS_synch_table[MAX_CROSS_STATE_DEPENDENCIES];
	unsigned int ECS_index;
#endif

	unsigned long long wait_on_rendezvous;
	unsigned int wait_on_object;

	/* Per-Library variables */
<<<<<<< HEAD
	numerical_state_t	numerical;

	/// pointer to the topology struct
	topology_t 		*topology;

	/// pointer to the region struct
	region_abm_t 		*region;
} LP_State;
=======
	numerical_state_t numerical;
>>>>>>> 80f3720d

};

// LPs process control blocks and binding control blocks
extern struct lp_struct **lps_blocks;
extern __thread struct lp_struct **lps_bound_blocks;

/** This macro retrieves the LVT for the current LP. There is a small interval window
 *  where the value returned is the one of the next event to be processed. In particular,
 *  this happens in the scheduling function, when the bound is advanced to the next event to
 *  be processed, just before its actual execution.
 */
#define lvt(lp) (lp->bound != NULL ? lp->bound->timestamp : 0.0)

// TODO: see issue #121 to see how to make this ugly hack disappear
extern __thread unsigned int __lp_counter;
extern __thread unsigned int __lp_bound_counter;

#define foreach_lp(lp)		__lp_counter = 0;\
				for(struct lp_struct *(lp) = lps_blocks[__lp_counter]; __lp_counter < n_prc; (lp) = lps_blocks[++__lp_counter])

#define foreach_bound_lp(lp)	__lp_bound_counter = 0;\
				for(struct lp_struct *(lp) = lps_bound_blocks[__lp_bound_counter]; __lp_bound_counter < n_prc_per_thread; (lp) = lps_bound_blocks[++__lp_bound_counter])

#define LPS_bound_set(entry, lp)	lps_bound_blocks[(entry)] = (lp);

extern void initialize_binding_blocks(void);
extern void initialize_lps(void);
extern struct lp_struct *find_lp_by_gid(GID_t);<|MERGE_RESOLUTION|>--- conflicted
+++ resolved
@@ -36,9 +36,7 @@
 #include <datatypes/list.h>
 #include <datatypes/msgchannel.h>
 #include <arch/ult.h>
-#include <lib/abm_layer.h>
 #include <lib/numerical.h>
-#include <lib/topology.h>
 #include <communication/communication.h>
 #include <arch/x86/linux/cross_state_manager/cross_state_manager.h>
 
@@ -77,12 +75,6 @@
 	/// Global ID of the LP
 	GID_t gid;
 
-<<<<<<< HEAD
-=======
-	/// Logical Process lock, used to serialize accesses to concurrent data structures
-	spinlock_t lock;	// TODO: is this still used anywhere?
-
->>>>>>> 80f3720d
 	/// ID of the worker thread towards which the LP is bound
 	unsigned int worker_thread;
 
@@ -148,19 +140,14 @@
 	unsigned int wait_on_object;
 
 	/* Per-Library variables */
-<<<<<<< HEAD
-	numerical_state_t	numerical;
+	numerical_state_t numerical;
 
 	/// pointer to the topology struct
-	topology_t 		*topology;
+	topology_t *topology;
 
 	/// pointer to the region struct
-	region_abm_t 		*region;
-} LP_State;
-=======
-	numerical_state_t numerical;
->>>>>>> 80f3720d
-
+	region_abm_t *region;
+	
 };
 
 // LPs process control blocks and binding control blocks

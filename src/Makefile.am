--- conflicted
+++ resolved
@@ -20,11 +20,8 @@
 			datatypes/calqueue.c \
 			mm/state.c \
 			queues/queues.c \
-<<<<<<< HEAD
 			queues/reverse.c \
-=======
 			queues/xxhash.c \
->>>>>>> 625ffc71
 			core/init.c \
 			core/core.c \
 			scheduler/stf.c \

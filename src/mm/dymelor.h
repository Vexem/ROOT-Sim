/**
*			Copyright (C) 2008-2015 HPDCS Group
*			http://www.dis.uniroma1.it/~hpdcs
*
*
* This file is part of ROOT-Sim (ROme OpTimistic Simulator).
*
* ROOT-Sim is free software; you can redistribute it and/or modify it under the
* terms of the GNU General Public License as published by the Free Software
* Foundation; either version 3 of the License, or (at your option) any later
* version.
*
* ROOT-Sim is distributed in the hope that it will be useful, but WITHOUT ANY
* WARRANTY; without even the implied warranty of MERCHANTABILITY or FITNESS FOR
* A PARTICULAR PURPOSE. See the GNU General Public License for more details.
*
* You should have received a copy of the GNU General Public License along with
* ROOT-Sim; if not, write to the Free Software Foundation, Inc.,
* 51 Franklin St, Fifth Floor, Boston, MA  02110-1301  USA
*
* @file dymelor.h
* @brief This is the Memory Management Subsystem main header file
* @author Francesco Quaglia
* @author Alessandro Pellegrini
* @author Roberto Vitali
* @date April 02, 2008
*
*/


#pragma once
#ifndef _DYMELOR_H
#define _DYMELOR_H

#include <math.h>
#include <string.h>


#include <core/core.h>
#include <mm/state.h>
#include <core/timer.h>

// TODO: serve per la definizione di una macro che poi verrà passata in configure.ac
#include <mm/modules/ktblmgr/ktblmgr.h>




/**************************************
 * DyMeLoR definitions and structures *
 **************************************/



#define MASK 0x00000001		// Mask used to check, set and unset bits


//#define NUM_CHUNKS_PER_BLOCK 32
#define NUM_CHUNKS_PER_BLOCK 32
#define BLOCK_SIZE sizeof(unsigned int)


#define MIN_CHUNK_SIZE 64	// Size (in bytes) of the smallest chunk provideable by DyMeLoR
#define MAX_CHUNK_SIZE 2048	// Size (in bytes) of the biggest one. Notice that if this number
				// is too large, performance (and memory usage) might be affected.
				// If it is too small, large amount of memory requests by the
				// application level software (i.e, larger than this number)
				// will fail, as DyMeLoR will not be able to handle them!

#define NUM_AREAS (log2(MAX_CHUNK_SIZE) - log2(MIN_CHUNK_SIZE) + 1)			// Number of initial malloc_areas available (will be increased at runtime if needed)
#define MAX_NUM_AREAS (NUM_AREAS * 4) 	// Maximum number of allocatable malloc_areas. If MAX_NUM_AREAS
				// malloc_areas are filled at runtime, subsequent malloc() requests
				// by the application level software will fail.
#define MAX_LIMIT_NUM_AREAS 100
#define MIN_NUM_CHUNKS 4096	// Minimum number of chunks per malloc_area
#define MAX_NUM_CHUNKS 4096	// Maximum number of chunks per malloc_area

#define MAX_LOG_THRESHOLD 1.7	// Threshold to check if a malloc_area is underused TODO: retest
#define MIN_LOG_THRESHOLD 1.7	// Threshold to check if a malloc_area is overused TODO: retest


#ifndef INCREMENTAL_GRANULARITY
 #define INCREMENTAL_GRANULARITY 50 // Number of incremental logs before a full log is forced
#endif

// These macros are used to tune the statistical malloc_area diff
#define LITTLE_SIZE		32
#define CHECK_SIZE		0.25  // Must be <= 0.25!


// This macro is used to retrieve a cache line in O(1)
#define GET_CACHE_LINE_NUMBER(P) ((unsigned long)((P >> 4) & (CACHE_SIZE - 1)))

// Macros to check, set and unset bits in the malloc_area masks
#define CHECK_USE_BIT(A,I) ( CHECK_BIT_AT(									\
			((unsigned int*)(((malloc_area*)A)->use_bitmap))[(int)((int)I / NUM_CHUNKS_PER_BLOCK)],	\
			((int)I % NUM_CHUNKS_PER_BLOCK)) )
#define SET_USE_BIT(A,I) ( SET_BIT_AT(										\
			((unsigned int*)(((malloc_area*)A)->use_bitmap))[(int)((int)I / NUM_CHUNKS_PER_BLOCK)],	\
			((int)I % NUM_CHUNKS_PER_BLOCK)) )
#define RESET_USE_BIT(A,I) ( RESET_BIT_AT(									\
			((unsigned int*)(((malloc_area*)A)->use_bitmap))[(int)((int)I / NUM_CHUNKS_PER_BLOCK)],	\
			((int)I % NUM_CHUNKS_PER_BLOCK)) )

#define CHECK_DIRTY_BIT(A,I) ( CHECK_BIT_AT(									\
			((unsigned int*)(((malloc_area*)A)->dirty_bitmap))[(int)((int)I / NUM_CHUNKS_PER_BLOCK)],\
			((int)I % NUM_CHUNKS_PER_BLOCK)) )
#define SET_DIRTY_BIT(A,I) ( SET_BIT_AT(									\
			((unsigned int*)(((malloc_area*)A)->dirty_bitmap))[(int)((int)I / NUM_CHUNKS_PER_BLOCK)],\
			((int)I % NUM_CHUNKS_PER_BLOCK)) )
#define RESET_DIRTY_BIT(A,I) ( RESET_BIT_AT(									\
			((unsigned int*)(((malloc_area*)A)->dirty_bitmap))[(int)((int)I / NUM_CHUNKS_PER_BLOCK)],\
			((int)I % NUM_CHUNKS_PER_BLOCK)) )


// Macros uset to check, set and unset special purpose bits
#define SET_LOG_MODE_BIT(A)     ( SET_BIT_AT(((malloc_area*)A)->chunk_size, 0) )
#define RESET_LOG_MODE_BIT(A) ( RESET_BIT_AT(((malloc_area*)A)->chunk_size, 0) )
#define CHECK_LOG_MODE_BIT(A) ( CHECK_BIT_AT(((malloc_area*)A)->chunk_size, 0) )

#define SET_AREA_LOCK_BIT(A)     ( SET_BIT_AT(((malloc_area*)A)->chunk_size, 1) )
#define RESET_AREA_LOCK_BIT(A) ( RESET_BIT_AT(((malloc_area*)A)->chunk_size, 1) )
#define CHECK_AREA_LOCK_BIT(A) ( CHECK_BIT_AT(((malloc_area*)A)->chunk_size, 1) )

#define SET_BIT_AT(B,K) ( B |= (MASK << K) )
#define RESET_BIT_AT(B,K) ( B &= ~(MASK << K) )
#define CHECK_BIT_AT(B,K) ( B & (MASK << K) )

<<<<<<< HEAD
// Macros to force DyMeLoR to adopt special behaviours (i.e, different from the normal policies) when logging the state
#define NO_FORCE_FULL	0
#define FORCE_FULL_NEXT	1
#define FORCE_FULL	2



/** This defines a cache line used to perform inverse query lookup, in order to determine which area
*   belongs to (used for free operations)
*/
struct _cache_line {
	void *chunk_init_address;
	void *chunk_final_address;
	unsigned int malloc_area_idx;
	unsigned int lid;
	int valid_era;
};

typedef struct _cache_line cache_line;


=======
>>>>>>> 92261a2c

/// This structure let DyMeLoR handle one malloc area (for serving given-size memory requests)
struct _malloc_area {
	size_t chunk_size;
	int alloc_chunks;
	int dirty_chunks;
	int next_chunk;
	int num_chunks;
	int idx;
	int state_changed;
	simtime_t last_access;
	struct _malloc_area *self_pointer; // This pointer is used in a free operation. Each chunk points here. If malloc_area is moved, only this is updated.
	unsigned int *use_bitmap;
	unsigned int *dirty_bitmap;
	void *area;
	int prev;
	int next;
};

typedef struct _malloc_area malloc_area;



/// Definition of the memory map
struct _malloc_state {
	bool is_incremental;		/// Tells if it is an incremental log or a full one (when used for logging)
	size_t total_log_size;
	size_t total_inc_size;
	size_t bitmap_size;
	size_t dirty_bitmap_size;
	int num_areas;
	int max_num_areas;
        int busy_areas;
	int dirty_areas;
	simtime_t timestamp;
	struct _malloc_area *areas;
};

typedef struct _malloc_state malloc_state;




<<<<<<< HEAD


/*****************************************************
 * LP memory preallocator definitions and structures *
 *****************************************************/


/** This macro describes how much memory is pre-allocated for each LP.
  * This sets each LP's maximum available memory (minus metadata).
  * Changing this is non-trivial, as Linux has a limit on the size of an mmap call,
  * so this must be reflected in the number of mmap calls in lp-alloc.c!
  */
#define PER_LP_PREALLOCATED_MEMORY	512*512*4096 // Allow 1 GB of virtual space per LP


/// This macro tells the LP memory preallocator where to start preallocating. This must be a PDP entry-aligned value!
#define LP_PREALLOCATION_INITIAL_ADDRESS	(void *)0x0000008000000000


/// This structure describes per-LP memory
struct _lp_memory {
	void *start;
	void *brk;
};




=======
#define is_incremental(ckpt) (((malloc_state *)ckpt)->is_incremental == true)
>>>>>>> 92261a2c

#define get_top_pointer(ptr) ((long long *)((char *)ptr - sizeof(long long)))
#define get_area_top_pointer(ptr) ( (malloc_area **)(*get_top_pointer(ptr)) )
#define get_area(ptr) ( *(get_area_top_pointer(ptr)) )



/***************
 * EXPOSED API *
 ***************/


// Variables
// TODO: quali sono realmente da esporre all'esterno?!

extern int incremental_granularity;
extern int force_full[MAX_LPs];
extern malloc_state *m_state[MAX_LPs];
extern double checkpoint_cost_per_byte;
extern double recovery_cost_per_byte;
extern unsigned long total_checkpoints;
extern unsigned long total_recoveries;
extern double checkpoint_bytes_total;



// DyMeLoR API
extern void dymelor_init(void);
extern void dymelor_fini(void);
extern void set_force_full(unsigned int, int);
extern void dirty_mem(void *, int);
extern size_t get_state_size(int);
extern size_t get_log_size(void *);
extern size_t get_inc_log_size(void *);
<<<<<<< HEAD
extern void *__wrap_malloc(size_t);
extern void __wrap_free(void *);
extern void *__wrap_realloc(void *, size_t);
extern void *__wrap_calloc(size_t, size_t);
extern void reset_state(void);
extern bool is_incremental(void *);
=======
>>>>>>> 92261a2c
extern int get_granularity(void);
extern size_t dirty_size(unsigned int, void *, double *);
extern void recoverable_init(void);
extern void recoverable_fini(void);
extern void unrecoverable_init(void);
extern void unrecoverable_fini(void);
extern void malloc_state_init(bool recoverable, malloc_state *state);
extern void *do_malloc(unsigned int, malloc_state * mem_pool, size_t size);
extern void do_free(unsigned int, malloc_state *mem_pool, void *ptr);
extern void *pool_get_memory(unsigned int lid, size_t size);
extern void pool_release_memory(unsigned int lid, void *ptr);

// Checkpointing API
extern void *log_full(int);
extern void *log_state(int);
extern void log_restore(int, state_t *);
extern void log_delete(void *);

// Recoverable Memory API
extern void *__wrap_malloc(size_t);
extern void __wrap_free(void *);
extern void *__wrap_realloc(void *, size_t);
extern void *__wrap_calloc(size_t, size_t);
extern void clean_buffers_on_gvt(unsigned int, simtime_t);


// Unrecoverable Memory API
extern void *umalloc(unsigned int, size_t);
extern void ufree(unsigned int, void *);
extern void *urealloc(unsigned int, void *, size_t);
extern void *ucalloc(unsigned int, size_t nmemb, size_t size);


/* Simulation Platform Memory APIs */
extern inline void *rsalloc(size_t);
extern inline void rsfree(void *);
extern inline void *rsrealloc(void *, size_t);
extern inline void *rscalloc(size_t, size_t);


// This is used to help ensure that the platform is not using malloc.
#pragma GCC poison malloc free realloc calloc



#endif<|MERGE_RESOLUTION|>--- conflicted
+++ resolved
@@ -39,10 +39,6 @@
 #include <core/core.h>
 #include <mm/state.h>
 #include <core/timer.h>
-
-// TODO: serve per la definizione di una macro che poi verrà passata in configure.ac
-#include <mm/modules/ktblmgr/ktblmgr.h>
-
 
 
 
@@ -126,33 +122,10 @@
 #define RESET_BIT_AT(B,K) ( B &= ~(MASK << K) )
 #define CHECK_BIT_AT(B,K) ( B & (MASK << K) )
 
-<<<<<<< HEAD
-// Macros to force DyMeLoR to adopt special behaviours (i.e, different from the normal policies) when logging the state
-#define NO_FORCE_FULL	0
-#define FORCE_FULL_NEXT	1
-#define FORCE_FULL	2
-
-
-
-/** This defines a cache line used to perform inverse query lookup, in order to determine which area
-*   belongs to (used for free operations)
-*/
-struct _cache_line {
-	void *chunk_init_address;
-	void *chunk_final_address;
-	unsigned int malloc_area_idx;
-	unsigned int lid;
-	int valid_era;
-};
-
-typedef struct _cache_line cache_line;
-
-
-=======
->>>>>>> 92261a2c
 
 /// This structure let DyMeLoR handle one malloc area (for serving given-size memory requests)
 struct _malloc_area {
+	bool is_recoverable;
 	size_t chunk_size;
 	int alloc_chunks;
 	int dirty_chunks;
@@ -193,38 +166,7 @@
 
 
 
-<<<<<<< HEAD
-
-
-/*****************************************************
- * LP memory preallocator definitions and structures *
- *****************************************************/
-
-
-/** This macro describes how much memory is pre-allocated for each LP.
-  * This sets each LP's maximum available memory (minus metadata).
-  * Changing this is non-trivial, as Linux has a limit on the size of an mmap call,
-  * so this must be reflected in the number of mmap calls in lp-alloc.c!
-  */
-#define PER_LP_PREALLOCATED_MEMORY	512*512*4096 // Allow 1 GB of virtual space per LP
-
-
-/// This macro tells the LP memory preallocator where to start preallocating. This must be a PDP entry-aligned value!
-#define LP_PREALLOCATION_INITIAL_ADDRESS	(void *)0x0000008000000000
-
-
-/// This structure describes per-LP memory
-struct _lp_memory {
-	void *start;
-	void *brk;
-};
-
-
-
-
-=======
 #define is_incremental(ckpt) (((malloc_state *)ckpt)->is_incremental == true)
->>>>>>> 92261a2c
 
 #define get_top_pointer(ptr) ((long long *)((char *)ptr - sizeof(long long)))
 #define get_area_top_pointer(ptr) ( (malloc_area **)(*get_top_pointer(ptr)) )
@@ -257,17 +199,8 @@
 extern void set_force_full(unsigned int, int);
 extern void dirty_mem(void *, int);
 extern size_t get_state_size(int);
-extern size_t get_log_size(void *);
+extern size_t get_log_size(malloc_state *);
 extern size_t get_inc_log_size(void *);
-<<<<<<< HEAD
-extern void *__wrap_malloc(size_t);
-extern void __wrap_free(void *);
-extern void *__wrap_realloc(void *, size_t);
-extern void *__wrap_calloc(size_t, size_t);
-extern void reset_state(void);
-extern bool is_incremental(void *);
-=======
->>>>>>> 92261a2c
 extern int get_granularity(void);
 extern size_t dirty_size(unsigned int, void *, double *);
 extern void recoverable_init(void);
@@ -308,6 +241,10 @@
 extern inline void *rscalloc(size_t, size_t);
 
 
+
+
+extern malloc_state **recoverable_state;
+
 // This is used to help ensure that the platform is not using malloc.
 #pragma GCC poison malloc free realloc calloc
 

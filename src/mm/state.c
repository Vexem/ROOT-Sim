--- conflicted
+++ resolved
@@ -229,11 +229,6 @@
 
 	// Control messages must be rolled back as well
 	rollback_control_message(lid, last_correct_event->timestamp);
-
-<<<<<<< HEAD
-
-=======
->>>>>>> 7c819d16
 }
 
 

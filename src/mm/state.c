--- conflicted
+++ resolved
@@ -183,7 +183,7 @@
 	if (evt == final_evt)
 		goto out;
 
-	flag_rolling_back();
+//	flag_rolling_back();
 
 	evt = list_next(evt);
 	final_evt = list_next(final_evt);
@@ -226,12 +226,8 @@
 	msg_t *last_restored_event;
 	unsigned int reprocessed_events;
 
-<<<<<<< HEAD
-	flag_rolling_back();
-
-
-=======
->>>>>>> 169c90ae
+//	flag_rolling_back();
+
 	// Sanity check
 	if (unlikely(lp->state != LP_STATE_ROLLBACK)) {
 		rootsim_error(false, "I'm asked to roll back LP %d's execution, but rollback_bound is not set. Ignoring...\n",
@@ -269,13 +265,8 @@
 	// TODO: silent execution resets the LP state to the previous
 	// value, so it should be the last function to be called within rollback()
 	// Control messages must be rolled back as well
-<<<<<<< HEAD
-	rollback_control_message(lid, last_correct_event->timestamp);
-
-	unflag_rolling_back();
-=======
 	rollback_control_message(lp, last_correct_event->timestamp);
->>>>>>> 169c90ae
+//	unflag_rolling_back();
 }
 
 /**

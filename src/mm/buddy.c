--- conflicted
+++ resolved
@@ -41,10 +41,6 @@
 static
 #endif
 void **mem_areas;
-<<<<<<< HEAD
-long long *displacements;
-=======
->>>>>>> 9ec63062
 
 static inline int left_child(int idx) {
     return ((idx << 1) + 1);
@@ -58,54 +54,6 @@
     return (((idx + 1) >> 1) - 1);
 }
 
-<<<<<<< HEAD
-void *get_pages(unsigned int lid){
-   //int displacement = displacements[lid]; //get offset to current max memory address allocated by buddy */
-
-  /* int num_pages = displacement/PAGE_SIZE; //page size is the same of buddy granularity */
-  /* printf("\nLP[%d] allocated %d pages\n",lid,num_pages); */
-
-  /* void * curr_addr=old_bs; */
-  /* void* brk = get_brk(lid); */
-  /* while (curr_addr != curr_bs){ */
-  /*   curr_addr = (void *)((char *)curr_addr + BUDDY_GRANULARITY); //TODO: save those addresses to be returned. */
-  /*   num_pages--;//debugging */
-  /*   printf("\n\tDisplaced base address is: %p brk is: %p current page address is: %p remaining pages: %d\n",old_bs,brk,curr_addr,num_pages); */
-  /* } */
-  size_t node_size;
-  void *current_bs;
-  unsigned idx;
-  struct _buddy *self;
-  int offset;
-  void* old_bs;
-  int num_pages;
-
-  old_bs = mem_areas[lid];
-  self = buddies[lid];
-  idx = displacements[lid] + self->size -1;
-  node_size = 1;
-
-  for (; idx!=0; idx = parent(idx)) {
-      node_size <<= 1;    /* node_size *= 2; */
-
-      if (self->longest[idx] == 0) {
-
-          offset = (idx + 1) * node_size - self->size;
-          current_bs = (void*)((char*)old_bs + offset*BUDDY_GRANULARITY);
-          num_pages = node_size/PAGE_SIZE +1;
-
-          while (num_pages != 0){
-            current_bs = (void *)((char *)current_bs + BUDDY_GRANULARITY); //TODO: save those addresses to be returned. */
-            num_pages--;
-          }
-     }
-  }
-
-  return NULL; // TODO: finish to implement this function
-
-}
-=======
->>>>>>> 9ec63062
 /** allocate a new buddy structure
  * @param num_of_fragments number of fragments of the memory to be managed
  * @return pointer to the allocated buddy structure */
@@ -167,13 +115,9 @@
 /** allocate *size* from a buddy system *self*
  * @return the offset from the beginning of memory to be managed */
 static long long buddy_alloc(struct _buddy *self, size_t size) {
-<<<<<<< HEAD
+
     if (self == NULL || self->size < size) {
-=======
-
-	if (self == NULL || self->size < size) {
-		rootsim_error(true,"size is %u < %u\n",self->size,size);
->>>>>>> 9ec63062
+	rootsim_error(true,"size is %u < %u\n",self->size,size);
         return -1;
     }
     size = POWEROF2(size);
@@ -239,22 +183,10 @@
 }
 
 void *pool_get_memory(unsigned int lid, size_t size) {
-<<<<<<< HEAD
 	long long offset,
 		displacement;
 	size_t fragments;
 
-=======
-
-	/*if(lid>=n_prc){
-		rootsim_error(true,"trying to allocate mem for lid %d LidToGid %d, kid is %d and GidToKernel %d",lid,GidToLid(lid),kid,GidToKernel(lid));
-	}*/
-
-	long long offset,
-		displacement;
-	size_t fragments;
-
->>>>>>> 9ec63062
 	// Get a number of fragments to contain 'size' bytes
 	// The operation involves a fast positive integer round up
 	fragments = 1 + ((size - 1) / BUDDY_GRANULARITY);
@@ -264,13 +196,6 @@
 	if(offset == -1)
 		return NULL;
 
-<<<<<<< HEAD
-	if(displacements[lid] < offset){
-		displacements[lid] = offset;
-	}
-
-=======
->>>>>>> 9ec63062
 	return (void *)((char *)mem_areas[lid] + displacement);
 }
 
@@ -313,18 +238,6 @@
 	// These are a vector of pointers which are later initialized
 	buddies = rsalloc(sizeof(struct _buddy *) * n_prc);
 	mem_areas = rsalloc(sizeof(void *) * n_prc);
-<<<<<<< HEAD
-	displacements = rsalloc(sizeof(long long) *n_prc);
-
-	segment_allocator_init(n_prc); //ADDED BY MATTEO.
-
-	for (i = 0; i < n_prc; i++){
-		displacements[i] = 0;
-		buddies[i] = buddy_new(PER_LP_PREALLOCATED_MEMORY / BUDDY_GRANULARITY);
-		mem_areas[i] = get_base_pointer(i);
-		if(mem_areas[i] == NULL)
-			rootsim_error(true, "Unable to initialize memory for LP %d. Aborting...\n",i);
-=======
 
 	//printf("num mmap: %lld\n", NUM_MMAP);
 	//fflush(stdout);
@@ -350,7 +263,6 @@
 		mem_areas[i] = get_segment(i);
 		if(mem_areas[i] == NULL)
 			rootsim_error(true, "Unable to initialize memory for LP %d. Aborting...\n",i);*/
->>>>>>> 9ec63062
 	}
 
 #ifdef HAVE_NUMA

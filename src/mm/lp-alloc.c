/**
*			Copyright (C) 2008-2015 HPDCS Group
*			http://www.dis.uniroma1.it/~hpdcs
*
*
* This file is part of ROOT-Sim (ROme OpTimistic Simulator).
*
* ROOT-Sim is free software; you can redistribute it and/or modify it under the
* terms of the GNU General Public License as published by the Free Software
* Foundation; either version 3 of the License, or (at your option) any later
* version.
*
* ROOT-Sim is distributed in the hope that it will be useful, but WITHOUT ANY
* WARRANTY; without even the implied warranty of MERCHANTABILITY or FITNESS FOR
* A PARTICULAR PURPOSE. See the GNU General Public License for more details.
*
* You should have received a copy of the GNU General Public License along with
* ROOT-Sim; if not, write to the Free Software Foundation, Inc.,
* 51 Franklin St, Fifth Floor, Boston, MA  02110-1301  USA
*
* @file lp-alloc.c
* @brief LP's memory pre-allocator. This layer stands below DyMeLoR, and is the
* 		connection point to the Linux Kernel Module for Memory Management, when
* 		activated.
* @author Alessandro Pellegrini
*/

#include <unistd.h>
#include <stddef.h>
#include <string.h>
#include <sys/mman.h>
#include <sys/stat.h>
#include <fcntl.h>

#if defined(OS_LINUX)
#include <stropts.h>
#endif


#include <core/core.h>
#include <mm/malloc.h>
#include <mm/dymelor.h>
#include <scheduler/scheduler.h>
#include <scheduler/process.h>
#include <mm/modules/ktblmgr/ktblmgr.h>
#include <arch/ult.h>

/// This variable keeps track of per-LP allocated (and assigned) memory regions
static struct _lp_memory *lp_memory_regions;

void (*callback_function)(void);


#ifdef HAVE_LINUX_KERNEL_MAP_MODULE
/// This variable keeps track of information needed by the Linux Kernel Module for activating cross-LP memory accesses
static ioctl_info lp_memory_ioctl_info;


static int ioctl_fd;

/// Per Worker-Thread Memory View
static __thread int pgd_ds;



static void ECS_stub(int ds, unsigned int hitted_object){
	ioctl_info sched_info;
	msg_t control_msg;
	msg_hdr_t msg_hdr;

	printf("ECS synch started on pgd %d - start wait for hitted object num %d by %d\n", ds, hitted_object, current_lp);
	fflush(stdout);

	// do whatever you want, but you need to reopen access to the objects you cross-depend on before returning

	// Generate a Rendez-Vous Mark
	if(LPS[current_lp]->wait_on_rendezvous == 0) {
		current_evt->rendezvous_mark = generate_mark(current_lp);
		LPS[current_lp]->wait_on_rendezvous = current_evt->rendezvous_mark;
	}

	// Diretcly place the control message in the target bottom half queue
	bzero(&control_msg, sizeof(msg_t));
	control_msg.sender = LidToGid(current_lp);
	control_msg.receiver = LidToGid(hitted_object);
        control_msg.type = RENDEZVOUS_START;
	control_msg.timestamp = current_lvt;
	control_msg.send_time = current_lvt;
	control_msg.message_kind = positive;
	control_msg.rendezvous_mark = current_evt->rendezvous_mark;
	control_msg.mark = generate_mark(current_lp);

	printf("Nello stub lp %d manda a %d START con mark %llu\n", current_lp, hitted_object, control_msg.mark);

	// This message must be stored in the output queue as well, in case this LP rollbacks
	bzero(&msg_hdr, sizeof(msg_hdr_t));
	msg_hdr.sender = control_msg.sender;
	msg_hdr.receiver = control_msg.receiver;
	msg_hdr.timestamp = control_msg.timestamp;
	msg_hdr.send_time = control_msg.send_time;
	msg_hdr.mark = control_msg.mark;
	(void)list_insert(LPS[current_lp]->queue_out, send_time, &msg_hdr);


	// Block the execution of this LP
	LPS[current_lp]->state = LP_STATE_WAIT_FOR_SYNCH;
	LPS[current_lp]->wait_on_object = LidToGid(hitted_object);

	// Store which LP we are waiting for synchronization. Upon reschedule, it is open immediately
	LPS[current_lp]->ECS_index++;
	LPS[current_lp]->ECS_synch_table[LPS[current_lp]->ECS_index] = hitted_object;

	Send(&control_msg);

	// TODO: QUESTA RIGA E' COMMENTATA SOLTANTO PER UNO DEI TEST!!
	// Give back control to the simulation kernel's user-level thread
	context_switch(&LPS[current_lp]->context, &kernel_context);
//	lp_alloc_schedule();


//	sched_info.ds = ds;
//	sched_info.count = ECS_indexes[ds] + 1; // +1 since index ranges from 0
//	sched_info.objects = ECS_synch_table[ds];
	/* passing into LP mode - here for the ECS table registered objects */
//	ioctl(ioctl_fd,IOCTL_SCHEDULE_ON_PGD, &sched_info);

}


static void rootsim_cross_state_dependency_handler(void) { // for now a simple printf of the cross-state dependency involved LP

	unsigned long __id = -1;
	void *__addr  = NULL;
	unsigned long __pgd_ds = -1;


	__asm__ __volatile__("push %rax");
	__asm__ __volatile__("push %rbx");
	__asm__ __volatile__("push %rcx");
	__asm__ __volatile__("push %rdx");
	__asm__ __volatile__("push %rdi");
	__asm__ __volatile__("push %rsi");
	__asm__ __volatile__("push %r8");
	__asm__ __volatile__("push %r9");
	__asm__ __volatile__("push %r10");
	__asm__ __volatile__("push %r11");
	__asm__ __volatile__("push %r12");
	__asm__ __volatile__("push %r13");
	__asm__ __volatile__("push %r14");
	__asm__ __volatile__("push %r15");
	//__asm__ __volatile__("movq 0x10(%%rbp), %%rax; movq %%rax, %0" : "=m"(addr) : );
	//__asm__ __volatile__("movq 0x8(%%rbp), %%rax; movq %%rax, %0" : "=m"(id) : );

	__asm__ __volatile__("movq 0x18(%%rbp), %%rax; movq %%rax, %0" : "=m"(__addr) : );
	__asm__ __volatile__("movq 0x10(%%rbp), %%rax; movq %%rax, %0" : "=m"(__id) : );
	__asm__ __volatile__("movq 0x8(%%rbp), %%rax; movq %%rax, %0" : "=m"(__pgd_ds) : );

	printf("rootsim callback received by the kernel need to sync, pointer passed is %p - hitted object is %u - pdg is %u\n", __addr, __id, __pgd_ds);
	ECS_stub((int)__pgd_ds,(unsigned int)__id);
	__asm__ __volatile__("pop %r15");
	__asm__ __volatile__("pop %r14");
	__asm__ __volatile__("pop %r13");
	__asm__ __volatile__("pop %r12");
	__asm__ __volatile__("pop %r11");
	__asm__ __volatile__("pop %r10");
	__asm__ __volatile__("pop %r9");
	__asm__ __volatile__("pop %r8");
	__asm__ __volatile__("pop %rsi");
	__asm__ __volatile__("pop %rdi");
	__asm__ __volatile__("pop %rdx");
	__asm__ __volatile__("pop %rcx");
	__asm__ __volatile__("pop %rbx");
	__asm__ __volatile__("pop %rax");
//	__asm__ __volatile__("addq $0x18 , %rsp ; popq %rbp ;  addq $0x8, %rsp ; retq");
//	__asm__ __volatile__("addq $0x20 , %rsp ;  popq %rbp; addq $0x10 , %rsp ; retq");
	__asm__ __volatile__("addq $0x28 , %rsp ; popq %rbx ; popq %rbp; addq $0x10 , %rsp ; retq"); // BUONA CON LA PRINTF
//	__asm__ __volatile__("addq $0x50 , %rsp ; popq %rbx ; popq %rbp; addq $0x10 , %rsp ; retq"); // BUONA SENZA PRINTF
}
#endif




void *lp_malloc_unscheduled(unsigned int lid, size_t s) {

	void *ret = NULL;

	if((char *)lp_memory_regions[lid].brk + s < (char *)lp_memory_regions[lid].start + PER_LP_PREALLOCATED_MEMORY) {
		ret = lp_memory_regions[lid].brk;
		bzero(ret, s);
		lp_memory_regions[lid].brk = (void *)((char *)lp_memory_regions[lid].brk + s);
	}

	return ret;
}


void lp_free(void *ptr) {
	(void)ptr;

	// TODO: so far, free does not really frees the LP memory :(
	// This is not a great problem, as a lot of stuff must happen before DyMeLoR
	// really calls free, and this is unlikely to happen often...

}


void *lp_realloc(void *ptr, size_t new_s) {
	(void)ptr;
	(void)new_s;

	// TODO: so far, realloc is not implemented. This is a problem with certain
	// models which are very memory-greedy. This will be implemented soon...

	return NULL;
}


void lp_alloc_init(void) {

	unsigned int i;

	#ifdef HAVE_LINUX_KERNEL_MAP_MODULE
	int ret;

	ioctl_fd = open("/dev/ktblmgr", O_RDONLY);
	if (ioctl_fd == -1) {
		rootsim_error(true, "Error in opening special device file. ROOT-Sim is compiled for using the ktblmgr linux kernel module, which seems to be not loaded.");
	}

	/* reset of the whole special device file */
	ret = ioctl(ioctl_fd, IOCTL_SET_ANCESTOR_PGD);  //ioctl call
	printf("set ancestor returned %d\n",ret);
	#endif


	lp_memory_regions = rsalloc(n_prc * sizeof(struct _lp_memory));

	#ifdef HAVE_LINUX_KERNEL_MAP_MODULE
	lp_memory_ioctl_info.ds = -1;
	lp_memory_ioctl_info.addr = LP_PREALLOCATION_INITIAL_ADDRESS;
	lp_memory_ioctl_info.mapped_processes = n_prc;

	callback_function =  rootsim_cross_state_dependency_handler;
	lp_memory_ioctl_info.callback = callback_function;


	printf("indirizzo originale %p, passato %p\n",  rootsim_cross_state_dependency_handler,  lp_memory_ioctl_info.callback);
	#endif


	// Linux Kernel has an internal limit to mmap requests, but consecutive calls are adjacent!
	#ifdef HAVE_LINUX_KERNEL_MAP_MODULE
	unsigned int num_mmap = lp_memory_ioctl_info.mapped_processes * 2;
	char *addr = lp_memory_ioctl_info.addr;
	#else
	unsigned int num_mmap = n_prc * 2;
	char *addr = LP_PREALLOCATION_INITIAL_ADDRESS;
	#endif
	size_t size = PER_LP_PREALLOCATED_MEMORY / 2;
	int allocation_counter = 0;

	for(i = 0; i < num_mmap; i++) {

		// map memory
		addr = mmap((void*)addr,size,PROT_READ|PROT_WRITE,MAP_PRIVATE|MAP_ANONYMOUS|MAP_FIXED,0,0);
		// Access the memory in write mode to force the kernel to create the page table entries
		addr[0] = 'x';
		addr[1] = addr[0];

		// Keep track of the per-LP allocated memory
		if(allocation_counter % 2 == 0) {
			lp_memory_regions[i/2].start = lp_memory_regions[i/2].brk = addr;
		}
		allocation_counter++;

		addr += size;
	}

	#ifdef HAVE_LINUX_KERNEL_MAP_MODULE
	/* post of the ioctl_table to the special device file - for internal initialization */
	ret = ioctl(ioctl_fd, IOCTL_SET_VM_RANGE, &lp_memory_ioctl_info);
	#endif
}


void lp_alloc_fini(void) {

	unsigned int i;

	unsigned int num_mmap = n_prc * 2;
	size_t size = PER_LP_PREALLOCATED_MEMORY / 2;
	char *addr = LP_PREALLOCATION_INITIAL_ADDRESS;

	for(i = 0; i < num_mmap; i++) {
		munmap(addr, size);
		addr += size;
	}

	#ifdef HAVE_LINUX_KERNEL_MAP_MODULE
	close(ioctl_fd); // closing (hence releasing) the special device file
	#endif
}


#ifdef HAVE_LINUX_KERNEL_MAP_MODULE

// inserire qui tutte le api di schedulazione/deschedulazione

void lp_alloc_thread_init(void) {
	/* required to manage the per-thread memory view */
	pgd_ds = ioctl(ioctl_fd, IOCTL_GET_PGD);  //ioctl call
	printf("rootsim thread: pgd descriptor is %d\n",pgd_ds);
	fflush(stdout);
}




void lp_alloc_schedule(void) {

	ioctl_info sched_info;
<<<<<<< HEAD
	
	sched_info.ds = pgd_ds; // this is current
	sched_info.count = LPS[current_lp]->ECS_index + 1; // it's a counter
	sched_info.objects = LPS[current_lp]->ECS_synch_table; // pgd descriptor range from 0 to number threads - a subset of object ids 

=======

//	current[pgd_ds] = pgd_ds;
	// Keep track of the current_lp being scheduled: its memory map must be opened for reading/writing
//	LPS[current_lp]->ECS_index += 1;
//	LPS[current_lp]->ECS_synch_table[LPS[current_lp]->ECS_index] = current_lp;

	sched_info.ds = pgd_ds; // this is current
	sched_info.count = LPS[current_lp]->ECS_index + 1; // it's a counter
	sched_info.objects = LPS[current_lp]->ECS_synch_table; // pgd descriptor range from 0 to number threads - a subset of object ids
	//sched_info.objects = &pgd_ds; // pgd descriptor range from 0 to number threads - a subset of object ids
>>>>>>> 63459e02
	/* passing into LP mode - here for the pgd_ds-th LP */
	ioctl(ioctl_fd,IOCTL_SCHEDULE_ON_PGD, &sched_info);

}




void lp_alloc_deschedule(void) {
	/* stepping back into non-LP mode */
	/* all previously scheduled (memory opened) LPs are also unscheduled by default */
	/* reaccessing their state will give rise to traps (if not scheduled again) */
	ioctl(ioctl_fd,IOCTL_UNSCHEDULE_ON_PGD, pgd_ds);
}




void lp_alloc_thread_fini(void) {
}

#endif<|MERGE_RESOLUTION|>--- conflicted
+++ resolved
@@ -320,24 +320,11 @@
 void lp_alloc_schedule(void) {
 
 	ioctl_info sched_info;
-<<<<<<< HEAD
 	
 	sched_info.ds = pgd_ds; // this is current
 	sched_info.count = LPS[current_lp]->ECS_index + 1; // it's a counter
 	sched_info.objects = LPS[current_lp]->ECS_synch_table; // pgd descriptor range from 0 to number threads - a subset of object ids 
 
-=======
-
-//	current[pgd_ds] = pgd_ds;
-	// Keep track of the current_lp being scheduled: its memory map must be opened for reading/writing
-//	LPS[current_lp]->ECS_index += 1;
-//	LPS[current_lp]->ECS_synch_table[LPS[current_lp]->ECS_index] = current_lp;
-
-	sched_info.ds = pgd_ds; // this is current
-	sched_info.count = LPS[current_lp]->ECS_index + 1; // it's a counter
-	sched_info.objects = LPS[current_lp]->ECS_synch_table; // pgd descriptor range from 0 to number threads - a subset of object ids
-	//sched_info.objects = &pgd_ds; // pgd descriptor range from 0 to number threads - a subset of object ids
->>>>>>> 63459e02
 	/* passing into LP mode - here for the pgd_ds-th LP */
 	ioctl(ioctl_fd,IOCTL_SCHEDULE_ON_PGD, &sched_info);
 

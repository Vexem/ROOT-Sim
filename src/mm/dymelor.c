--- conflicted
+++ resolved
@@ -164,42 +164,10 @@
 		if (!bitmap_check(m_area->use_bitmap, m_area->next_chunk))
 			break;
 
-<<<<<<< HEAD
-	// TODO: Quando reintegriamo l'incrementale questo qui deve ricomparire!
-	//(void)base;
-	//(void)size;
-=======
 		m_area->next_chunk++;
 	}
->>>>>>> 08b22f26
-
-}
-
-<<<<<<< HEAD
-//	return;
-
-#if 1
-//	unsigned long long current_cost;
-//
-	// Sanity check on passed address
-/*	if(base == NULL) {
-		rootsim_error(false, "Trying to access NULL. Memory interception aborted\n");
-		return;
-	}
-*/
-/*	if (rootsim_config.snapshot == AUTONOMIC_SNAPSHOT ||
-	    rootsim_config.snapshot == AUTONOMIC_INC_SNAPSHOT ||
-	    rootsim_config.snapshot == AUTONOMIC_FULL_SNAPSHOT)
-		add_counter++;
-*/
-	printf("dirty_mem(<%#08llx>, %d bytes) called!\n", base, size);
-
-	int 	first_chunk,
-		last_chunk,
-		i,
-		chk_size,
-		bitmap_blocks;
-=======
+}
+
 void *do_malloc(struct lp_struct *lp, size_t size)
 {
 	malloc_area *m_area, *prev_area = NULL;
@@ -213,7 +181,6 @@
 			      size, MAX_CHUNK_SIZE);
 		return NULL;
 	}
->>>>>>> 08b22f26
 
 	m_area = &lp->mm->m_state->areas[(int)log2(size) -
 					 (int)log2(MIN_CHUNK_SIZE)];

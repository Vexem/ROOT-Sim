/**
*                       Copyright (C) 2008-2015 HPDCS Group
*                       http://www.dis.uniroma1.it/~hpdcs
*
*
* This file is part of ROOT-Sim (ROme OpTimistic Simulator).
*
* ROOT-Sim is free software; you can redistribute it and/or modify it under the
* terms of the GNU General Public License as published by the Free Software
* Foundation; either version 3 of the License, or (at your option) any later
* version.
*
* ROOT-Sim is distributed in the hope that it will be useful, but WITHOUT ANY
* WARRANTY; without even the implied warranty of MERCHANTABILITY or FITNESS FOR
* A PARTICULAR PURPOSE. See the GNU General Public License for more details.
*
* You should have received a copy of the GNU General Public License along with
* ROOT-Sim; if not, write to the Free Software Foundation, Inc.,
* 51 Franklin St, Fifth Floor, Boston, MA  02110-1301  USA
*
* @file main.c
* @brief This module contains the entry point for the simulator, and some core functions
* @author Francesco Quaglia
* @author Alessandro Pellegrini
* @author Roberto Vitali
* @date 3/16/2011
*/


#include <unistd.h>
#include <stdlib.h>
#include <math.h>
#include <string.h>

#include <core/core.h>
#include <arch/thread.h>
#include <statistics/statistics.h>
#include <gvt/ccgs.h>
#include <scheduler/binding.h>
#include <scheduler/scheduler.h>
#include <scheduler/process.h>
#include <gvt/gvt.h>
#include <mm/dymelor.h>

#ifdef HAVE_CROSS_STATE
#include <mm/ecs.h>
#endif

#include <serial/serial.h>


#define _INIT_FROM_MAIN
#include <core/init.h>
#undef _INIT_FROM_MAIN


/**
* This function checks the different possibilities for termination detection termination.
*/
static bool end_computing(void) {

	// Did CCGS decide to terminate the simulation?
	if(ccgs_can_halt_simulation()) {
		return true;
	}

	// Termination detection based on passed (committed) simulation time
	if(rootsim_config.simulation_time != 0 && (int)get_last_gvt() >= rootsim_config.simulation_time) {
		return true;
	}

	// If some KLT has encountered an error condition, we neatly shut down the simulation
	if(simulation_error()) {
		return true;
	}

	return false;
}

#ifdef HAVE_PREEMPTION
extern atomic_t preempt_count;
extern atomic_t overtick_platform;
extern atomic_t would_preempt;
#endif

/**
* This function implements the main simulation loop
*
* @param arg This argument should be always set to NULL
*
* @author Francesco Quaglia
* @author Alessandro Pellegrini
*/
static void *main_simulation_loop(void *arg) __attribute__ ((noreturn));
static void *main_simulation_loop(void *arg) {

	(void)arg;

	simtime_t my_time_barrier = -1.0;

	#ifdef HAVE_CROSS_STATE
	lp_alloc_thread_init();
	#endif

	// Do the initial (local) LP binding, then execute INIT at all (local) LPs
	initialize_worker_thread();

	// Notify the statistics subsystem that we are now starting the actual simulation
	if(master_kernel() && master_thread()) {
		statistics_post_other_data(STAT_SIM_START, 1.0);
		printf("****************************\n"
		       "*    Simulation Started    *\n"
		       "****************************\n");
	}

	while (!end_computing()) {

		// Recompute the LPs-thread binding
		rebind_LPs();

		// Check whether we have new ingoing messages sent by remote instances
		// and then process bottom halves
//		messages_checking();
		process_bottom_halves();

		// Activate one LP and process one event. Send messages produced during the events' execution
		schedule();

		my_time_barrier = gvt_operations();

		// Only a master thread on master kernel prints the time barrier
		if (master_kernel() && master_thread () && D_DIFFER(my_time_barrier, -1.0)) {
			if (rootsim_config.verbose == VERBOSE_INFO || rootsim_config.verbose == VERBOSE_DEBUG) {
				#ifdef HAVE_PREEMPTION
				printf("TIME BARRIER %f - %d preemptions - %d in platform mode - %d would preempt\n", my_time_barrier, atomic_read(&preempt_count), atomic_read(&overtick_platform), atomic_read(&would_preempt));
				#else
				printf("TIME BARRIER %f\n", my_time_barrier);
				#endif

				fflush(stdout);
			}
		}

	}

	// If we're exiting due to an error, we neatly shut down the simulation
	if(simulation_error()) {
		simulation_shutdown(EXIT_FAILURE);
	}
	simulation_shutdown(EXIT_SUCCESS);
}


/**
* This function implements the ROOT-Sim's entry point
*
* @author Francesco Quaglia
* @author Alessandro Pellegrini
* @author Roberto Vitali
* @param argc Number of arguments passed to ROOT-Sim
* @param argv Arguments passed to ROOT-Sim
* @return Exit code
*/
int main(int argc, char **argv) {

<<<<<<< HEAD
	set_affinity(0);
=======
>>>>>>> 8ee4d181
	SystemInit(argc, argv);
	
	if(rootsim_config.core_binding)
		set_affinity(0);

        if(rootsim_config.serial) {
		serial_simulation();
	} else {

		// The number of locally required threads is now set. Detach them and then join the main simulation loop
		if(!simulation_error()) {
			if(n_cores > 1) {
				create_threads(n_cores - 1, main_simulation_loop, NULL);
			}

			main_simulation_loop(NULL);
		}
	}

	return 0;
}
<|MERGE_RESOLUTION|>--- conflicted
+++ resolved
@@ -163,12 +163,8 @@
 */
 int main(int argc, char **argv) {
 
-<<<<<<< HEAD
-	set_affinity(0);
-=======
->>>>>>> 8ee4d181
 	SystemInit(argc, argv);
-	
+
 	if(rootsim_config.core_binding)
 		set_affinity(0);
 

/**
* @file communication/communication.h
*
* @brief Communication Routines
*
* This file contains all the communication routines, for exchanging
* messages among different logical processes and simulator instances.
*
* @copyright
* Copyright (C) 2008-2018 HPDCS Group
* https://hpdcs.github.io
*
* This file is part of ROOT-Sim (ROme OpTimistic Simulator).
*
* ROOT-Sim is free software; you can redistribute it and/or modify it under the
* terms of the GNU General Public License as published by the Free Software
* Foundation; only version 3 of the License applies.
*
* ROOT-Sim is distributed in the hope that it will be useful, but WITHOUT ANY
* WARRANTY; without even the implied warranty of MERCHANTABILITY or FITNESS FOR
* A PARTICULAR PURPOSE. See the GNU General Public License for more details.
*
* You should have received a copy of the GNU General Public License along with
* ROOT-Sim; if not, write to the Free Software Foundation, Inc.,
* 51 Franklin St, Fifth Floor, Boston, MA  02110-1301  USA
*
* @author Francesco Quaglia
* @author Roberto Vitali
* @author Alessandro Pellegrini
*/

#pragma once

#include <core/core.h>

/**
 * @brief Slab allocator max message size.
 *
 * This is the size in bytes of a slab from the message slab allocator.
 * If messages are smaller than this size, then message buffers are taken
 * from the slab. Otherwise, the buddy system is queried directly.
 */
#define SLAB_MSG_SIZE		512

/**
 * @brief Simulation Platform Control Messages
 *
 * In some circumstances, ROOT-Sim wants to send to a certain LP a message
 * which should not be actually delivered to the simulation model. These
 * are what are referred to as control messages, and are used to implement
 * some sort of distributed (asynchronous) state changes at specific LPs.
 *
 * To properly manage control messages, they must be declared in this
 * enum. Note that the special @ref MIN_VALUE_CONTROL is used to reserve
 * space for application message codes. Anything below that value is
 * considered to be a model-specific message code.
 */
enum _control_msgs {
<<<<<<< HEAD
	RESERVED_MSG_CODE = 65532,
	TOPOLOGY_UPDATE,		/**< Used by the topology API to convey remote updates on costs/probabilities */
	ABM_UPDATE,			/**< Used by ABM API, right now these are treated as normal positive messages */
	ABM_VISITING,			/**< Used by ABM API, right now these are treated as normal positive messages */
	ABM_LEAVING,			/**< Used by ABM API, right now these are treated as normal positive messages */
	MIN_VALUE_CONTROL = 65537,
	RENDEZVOUS_START,
	RENDEZVOUS_ACK,
	RENDEZVOUS_UNBLOCK,
	RENDEZVOUS_ROLLBACK,
	RENDEZVOUS_GET_PAGE,
	RENDEZVOUS_GET_PAGE_ACK,
	RENDEZVOUS_PAGE_WRITE_BACK,
	MAX_VALUE_CONTROL
=======
	MIN_VALUE_CONTROL = 65537,	///< Separation value between model and platform messages
	RENDEZVOUS_START,		///< ECS protocol: start synchronizing two LPs for a page fault
	RENDEZVOUS_ACK,			///< ECS protocol: the sender LP has been synchronized and is now blocked
	RENDEZVOUS_UNBLOCK,		///< ECS protocol: the destination LP can resume its normal execution
	RENDEZVOUS_ROLLBACK,		///< ECS protocol: an ECS synchronization should be rolled back
	RENDEZVOUS_GET_PAGE,		///< ECS protocol: a remote LP is asked for a certain set of pages
	RENDEZVOUS_GET_PAGE_ACK,	///< ECS protocol: the sender LP is giving a lease on a set of pages
	RENDEZVOUS_PAGE_WRITE_BACK,	///< ECS protocol: modified pages are sent back to the owner LP
	MAX_VALUE_CONTROL		///< Anything after this value is considered as an impossible message
>>>>>>> 8254e329
};

/// This macro tells whether a message is a control message, by its type
#define is_control_msg(type)	(type >= MIN_VALUE_CONTROL && type != RENDEZVOUS_START)

<<<<<<< HEAD
enum _mpi_msg_code{
// Message Codes for PVM
	MSG_EVENT = 		2,
// Message Codes for GVT operations
	MSG_NEW_GVT = 		52, /**< Master notifies the new GVT */
	MSG_FINI = 		55
};

#define INIT_OUTGOING_MSG	10
=======

/**
 * @brief Internal MPI tags.
 *
 * This @c enum defines the MPI tags which are internally used by the
 * simulation runtime environment to exchange messages which are used
 * to synchronize upon specific activities.
 */
enum _mpi_tags {
	MSG_NEW_GVT = 100,	///< Master notifies the new GVT
	MSG_FINI		///< One rank informs the others that the simulation has to be stopped
};

/**
 * For performance reasons, while executing an event, newly-generated events
 * are packed and pre-buffered in a per-LP data structure defined by the
 * @ref outgoing_t type. This implements a resizable array of pointers
 * to @ref msg_t types. Anytime that an event generates more new events
 * than currently supported, the array is doubled in size.
 *
 * This macro tells the number of pointers to @ref msg_t which is allocated
 * in the resizable array, for each LP, when the simulation starts.
 */
#define INIT_OUTGOING_MSG 8
>>>>>>> 8254e329

struct lp_struct;

/**
 * @brief Per-LP buffer of newly-generated events.
 *
 * For performance reasons, while executing an event, newly-generated events
 * are packed and pre-buffered in a per-LP data structure defined by the
 * @ref outgoing_t type. This implements a resizable array of pointers
 * to @ref msg_t types. Anytime that an event generates more new events
 * than currently supported, the array is doubled in size.
 *
 * This structure is used by the communication subsystem to handle
 * outgoing messages. At simulation startup, there is space for at most
 * @ref INIT_OUTGOING_MSG messages.
 *
 * The structure keeps pointers to messages which have been packed using
 * the pack_msg() function. This allows to implement from the beginning
 * a zero-copy message passing policy.
 */
typedef struct _outgoing_t {
	msg_t **outgoing_msgs;		///< Resizable array of message pointers
	unsigned int size;		///< How many events is this currently keeping
	unsigned int max_size;		///< Total space in @ref outgoing_msgs
	simtime_t *min_in_transit;	///< Smallest timestamp of events kept here
} outgoing_t;



extern void ParallelScheduleNewEvent(unsigned int, simtime_t, unsigned int, void *, unsigned int);
extern void communication_init(void);
extern void communication_fini(void);
extern void Send(msg_t * msg);
extern void insert_outgoing_msg(msg_t * msg);
extern void send_outgoing_msgs(struct lp_struct *);
extern void send_antimessages(struct lp_struct *, simtime_t);
<<<<<<< HEAD
extern void communication_fini_thread(void);
extern void communication_init_thread(void);

=======
>>>>>>> 8254e329

extern void msg_hdr_release(msg_hdr_t * msg);
extern msg_t *get_msg_from_slab(struct lp_struct *);
extern msg_hdr_t *get_msg_hdr_from_slab(struct lp_struct *);
extern void pack_msg(msg_t ** msg, GID_t sender, GID_t receiver, int type, simtime_t timestamp, simtime_t send_time, size_t size, void *payload);
extern void msg_to_hdr(msg_hdr_t * hdr, msg_t * msg);
extern void hdr_to_msg(msg_hdr_t * hdr, msg_t * msg);
extern void msg_release(msg_t * msg);
extern void dump_msg_content(msg_t * msg);


#ifndef NDEBUG
extern void validate_msg(msg_t * msg);
#else
#define validate_msg(msg)
#endif<|MERGE_RESOLUTION|>--- conflicted
+++ resolved
@@ -56,22 +56,11 @@
  * considered to be a model-specific message code.
  */
 enum _control_msgs {
-<<<<<<< HEAD
 	RESERVED_MSG_CODE = 65532,
 	TOPOLOGY_UPDATE,		/**< Used by the topology API to convey remote updates on costs/probabilities */
 	ABM_UPDATE,			/**< Used by ABM API, right now these are treated as normal positive messages */
 	ABM_VISITING,			/**< Used by ABM API, right now these are treated as normal positive messages */
 	ABM_LEAVING,			/**< Used by ABM API, right now these are treated as normal positive messages */
-	MIN_VALUE_CONTROL = 65537,
-	RENDEZVOUS_START,
-	RENDEZVOUS_ACK,
-	RENDEZVOUS_UNBLOCK,
-	RENDEZVOUS_ROLLBACK,
-	RENDEZVOUS_GET_PAGE,
-	RENDEZVOUS_GET_PAGE_ACK,
-	RENDEZVOUS_PAGE_WRITE_BACK,
-	MAX_VALUE_CONTROL
-=======
 	MIN_VALUE_CONTROL = 65537,	///< Separation value between model and platform messages
 	RENDEZVOUS_START,		///< ECS protocol: start synchronizing two LPs for a page fault
 	RENDEZVOUS_ACK,			///< ECS protocol: the sender LP has been synchronized and is now blocked
@@ -81,23 +70,11 @@
 	RENDEZVOUS_GET_PAGE_ACK,	///< ECS protocol: the sender LP is giving a lease on a set of pages
 	RENDEZVOUS_PAGE_WRITE_BACK,	///< ECS protocol: modified pages are sent back to the owner LP
 	MAX_VALUE_CONTROL		///< Anything after this value is considered as an impossible message
->>>>>>> 8254e329
 };
 
 /// This macro tells whether a message is a control message, by its type
 #define is_control_msg(type)	(type >= MIN_VALUE_CONTROL && type != RENDEZVOUS_START)
 
-<<<<<<< HEAD
-enum _mpi_msg_code{
-// Message Codes for PVM
-	MSG_EVENT = 		2,
-// Message Codes for GVT operations
-	MSG_NEW_GVT = 		52, /**< Master notifies the new GVT */
-	MSG_FINI = 		55
-};
-
-#define INIT_OUTGOING_MSG	10
-=======
 
 /**
  * @brief Internal MPI tags.
@@ -122,7 +99,6 @@
  * in the resizable array, for each LP, when the simulation starts.
  */
 #define INIT_OUTGOING_MSG 8
->>>>>>> 8254e329
 
 struct lp_struct;
 
@@ -159,12 +135,6 @@
 extern void insert_outgoing_msg(msg_t * msg);
 extern void send_outgoing_msgs(struct lp_struct *);
 extern void send_antimessages(struct lp_struct *, simtime_t);
-<<<<<<< HEAD
-extern void communication_fini_thread(void);
-extern void communication_init_thread(void);
-
-=======
->>>>>>> 8254e329
 
 extern void msg_hdr_release(msg_hdr_t * msg);
 extern msg_t *get_msg_from_slab(struct lp_struct *);

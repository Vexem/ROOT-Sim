--- conflicted
+++ resolved
@@ -325,10 +325,6 @@
 		*msg = rsalloc(sizeof(msg_t) + size);
 	}
 
-<<<<<<< HEAD
-	// Message structure was declared on stack in ScheduleNewEvent: make a copy!
-	LPS[current_lp]->outgoing_buffer.outgoing_msgs[LPS[current_lp]->outgoing_buffer.size++] = *msg;
-=======
 	(*msg)->sender = sender;
 	(*msg)->receiver = receiver;
 	(*msg)->type = type;
@@ -339,7 +335,6 @@
 
 	if(payload != NULL && size > 0)
 		memcpy((*msg)->event_content, payload, size);
->>>>>>> 2002300e
 }
 
 void msg_to_hdr(msg_hdr_t *hdr, msg_t *msg) {

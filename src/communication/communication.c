--- conflicted
+++ resolved
@@ -114,11 +114,7 @@
 * @param event_size Size of event's payload
 */
 void ParallelScheduleNewEvent(unsigned int gid_receiver, simtime_t timestamp, unsigned int event_type, void *event_content, unsigned int event_size) {
-<<<<<<< HEAD
-	msg_t event;
-=======
 	msg_t *event;
->>>>>>> 9ec63062
 	switch_to_platform_mode();
 
 	// In Silent execution, we do not send again already sent messages
@@ -144,30 +140,8 @@
 
 
 	// Copy all the information into the event structure
-<<<<<<< HEAD
-	bzero(&event, sizeof(msg_t));
-	event.sender = LidToGid(current_lp);
-	event.receiver = gid_receiver;
-	event.type = event_type;
-	event.timestamp = timestamp;
-	event.send_time = lvt(current_lp);
-	event.message_kind = positive;
-	event.mark = generate_mark(current_lp);
-	event.size = event_size;
-
-	if(event.type == RENDEZVOUS_START) {
-		event.rendezvous_mark = current_evt->rendezvous_mark;
-		printf("RENDEZVOUS_START mark=%llu\n",event.rendezvous_mark);
-		fflush(stdout);
-	}
-
-	if(event_size > MAX_EVENT_SIZE) {
-		rootsim_error(true, "Event size (%d) exceeds MAX_EVENT_SIZE\n", event_size);
-	}
-=======
 	pack_msg(&event, LidToGid(current_lp), gid_receiver, event_type, timestamp, lvt(current_lp), event_size, event_content);
 	event->mark = generate_mark(current_lp);
->>>>>>> 9ec63062
 
 	if(event->type == RENDEZVOUS_START) {
 		event->rendezvous_mark = current_evt->rendezvous_mark;
@@ -204,19 +178,11 @@
 
 	// get the first message header with a timestamp <= after_simtime
 	anti_msg = list_tail(LPS[lid]->queue_out);
-<<<<<<< HEAD
-	while(anti_msg != NULL && anti_msg->send_time > after_simtime){
-		anti_msg = list_prev(anti_msg);
-	}
-	// The next event is the first event with a sendtime > after_simtime, if any.
-	// Explicitly consider the case in which all anti messages should be sent.
-=======
 	while(anti_msg != NULL && anti_msg->send_time > after_simtime) {
 		anti_msg = list_prev(anti_msg);
 	}
 	// the next event is the first event with a sendtime > after_simtime, if any.
 	// explicitly consider the case in which all anti messages should be sent.
->>>>>>> 9ec63062
 	if(anti_msg == NULL && list_head(LPS[lid]->queue_out)->send_time <= after_simtime) {
 		return;
 	} else if (anti_msg == NULL && list_head(LPS[lid]->queue_out)->send_time > after_simtime) {
@@ -227,17 +193,6 @@
 
 	// now send all antimessages
 	while(anti_msg != NULL) {
-<<<<<<< HEAD
-		bzero(&msg, sizeof(msg_t));
-		msg.sender = anti_msg->sender;
-		msg.receiver = anti_msg->receiver;
-		msg.type = anti_msg->type;
-		msg.timestamp = anti_msg->timestamp;
-		msg.send_time = anti_msg->send_time;
-		msg.mark = anti_msg->mark;
-		msg.message_kind = negative;
-		Send(&msg);
-=======
 		msg = get_msg_from_slab();
 		hdr_to_msg(anti_msg, msg);
 		msg->message_kind = negative;
@@ -245,7 +200,6 @@
 //		dump_msg_content(msg);
 
 		Send(msg);
->>>>>>> 9ec63062
 
 		// Remove the already sent antimessage from output queue
 		anti_msg_next = list_next(anti_msg);
@@ -443,23 +397,6 @@
         double y = z - t;
         double x = w - y;
 
-<<<<<<< HEAD
-	for(i = 0; i < LPS[lid]->outgoing_buffer.size; i++) {
-		msg = &(LPS[lid]->outgoing_buffer.outgoing_msgs[i]);
-		Send(msg);
-
-		// Register the message in the sender's output queue, for antimessage management
-		bzero(&msg_hdr, sizeof(msg_hdr_t));
-		msg_hdr.sender = msg->sender;
-		msg_hdr.receiver = msg->receiver;
-		msg_hdr.timestamp = msg->timestamp;
-		msg_hdr.send_time = msg->send_time;
-		msg_hdr.mark = msg->mark;
-		msg_hdr.type = msg->type; //ADDED BY MATTEO
-		msg_hdr.rendezvous_mark = msg->rendezvous_mark;
-		(void)list_insert(lid, LPS[lid]->queue_out, send_time, &msg_hdr);
-	}
-=======
 	return (int)x;
 }
 
@@ -472,5 +409,3 @@
 	assert(msg->type < MAX_VALUE_CONTROL);
 }
 #endif
->>>>>>> 9ec63062
-

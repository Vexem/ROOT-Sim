--- conflicted
+++ resolved
@@ -162,14 +162,9 @@
 			      lvt(current), timestamp);
 	}
 	// Check if the event type is mapped to an internal control message
-<<<<<<< HEAD
-	if(unlikely(event_type >= RESERVED_MSG_CODE)) {
-		rootsim_error(true, "LP %u is generating an event with type %d which is a reserved type. Switch event type to a value less than %d. Aborting...\n", current_lp, event_type, MIN_VALUE_CONTROL);
-=======
-	if (unlikely(event_type >= MIN_VALUE_CONTROL)) {
+	if (unlikely(event_type >= RESERVED_MSG_CODE)) {
 		rootsim_error(true, "LP %u is generating an event with type %d which is a reserved type. Switch event type to a value less than %d. Aborting...\n",
 			      current->gid, event_type, MIN_VALUE_CONTROL);
->>>>>>> 80f3720d
 	}
 
 	// Copy all the information into the event structure

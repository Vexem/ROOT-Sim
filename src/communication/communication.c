/**
*			Copyright (C) 2008-2017 HPDCS Group
*			http://www.dis.uniroma1.it/~hpdcs
*
*
* This file is part of ROOT-Sim (ROme OpTimistic Simulator).
*
* ROOT-Sim is free software; you can redistribute it and/or modify it under the
* terms of the GNU General Public License as published by the Free Software
* Foundation; only version 3 of the License applies.
*
* ROOT-Sim is distributed in the hope that it will be useful, but WITHOUT ANY
* WARRANTY; without even the implied warranty of MERCHANTABILITY or FITNESS FOR
* A PARTICULAR PURPOSE. See the GNU General Public License for more details.
*
* You should have received a copy of the GNU General Public License along with
* ROOT-Sim; if not, write to the Free Software Foundation, Inc.,
* 51 Franklin St, Fifth Floor, Boston, MA  02110-1301  USA
*
* @file communication.c
* @brief This module implements all the communication routines, for exchanging
*        messages among different logical processes and simulator instances.
* @author Francesco Quaglia
* @author Roberto Vitali
*
*/

#include <stdlib.h>
#include <float.h>

#include <core/core.h>
#include <gvt/gvt.h>
#include <queues/queues.h>
#include <communication/communication.h>
#include <statistics/statistics.h>
#include <scheduler/scheduler.h>
#include <scheduler/process.h>
#include <datatypes/list.h>
#include <datatypes/slab.h>
#include <mm/dymelor.h>
#include <arch/atomic.h>
#ifdef HAVE_MPI
#include <communication/mpi.h>
#endif

static struct slab_chain *msg_slab;
static spinlock_t *slab_lock;


/// This is the function pointer to correctly set ScheduleNewEvent API version, depending if we're running serially or parallelly
void (* ScheduleNewEvent)(unsigned int gid_receiver, simtime_t timestamp, unsigned int event_type, void *event_content, unsigned int event_size);

/// Buffer used by MPI for outgoing messages
//static char buff[SLOTS * sizeof(msg_t)];


/**
* This function initializes the communication subsystem
*
* @author Roberto Vitali
*/
void communication_init(void) {
	unsigned int i;

	#ifdef HAVE_MPI
	inter_kernel_comm_init();
	#endif

	msg_slab = rsalloc(n_cores * sizeof(*msg_slab));
	slab_lock = rsalloc(n_cores * sizeof(*slab_lock));

	for(i = 0; i < n_cores; i++) {
		spinlock_init(&slab_lock[i]);
	}
}


void communication_init_thread(void) {
	slab_init(&msg_slab[local_tid], SLAB_MSG_SIZE); 
}

void communication_fini_thread(void) {
	slab_destroy(&msg_slab[local_tid]);
}


/**
* Finalizes the communication subsystem
*/
void communication_fini(void) {
	#ifdef HAVE_MPI
	inter_kernel_comm_finalize();
	mpi_finalize();
	#endif

	rsfree(msg_slab);
	rsfree(slab_lock);
}





/**
* This function is invoked by the application level software to inject new events into the simulation
*
* @author Francesco Quaglia
*
* @param gid_receiver Global id of logical process at which the message must be delivered
* @param timestamp Logical Virtual Time associated with the event enveloped into the message
* @param event_type Type of the event
* @param event_content Payload of the event
* @param event_size Size of event's payload
*/
void ParallelScheduleNewEvent(unsigned int gid_receiver, simtime_t timestamp, unsigned int event_type, void *event_content, unsigned int event_size) {
	msg_t *event;
	GID_t receiver;

	switch_to_platform_mode();

	// Internally to the platform, the receiver is a GID, while models
	// have no difference across GIDs and LIDs. We convert here the passed
	// id to a GID.
	set_gid(receiver, gid_receiver);

	// In Silent execution, we do not send again already sent messages
	if(LPS(current_lp)->state == LP_STATE_SILENT_EXEC) {
		return;
	}

	// Check whether the destination LP is out of range
	if(receiver.id > n_prc_tot - 1) { // It's unsigned, so no need to check whether it's < 0
		rootsim_error(false, "Warning: the destination LP %u is out of range. The event has been ignored\n", receiver.id);
		goto out;
	}

	// Check if the associated timestamp is negative
	if(timestamp < lvt(current_lp)) {
		rootsim_error(true, "LP %u is trying to generate an event (type %d) to %u in the past! (Current LVT = %f, generated event's timestamp = %f) Aborting...\n", current_lp, event_type, receiver.id, lvt(current_lp), timestamp);
	}

	// Check if the event type is mapped to an internal control message
	if(event_type >= MIN_VALUE_CONTROL) {
		rootsim_error(true, "LP %u is generating an event with type %d which is a reserved type. Switch event type to a value less than %d. Aborting...\n", current_lp, event_type, MIN_VALUE_CONTROL);
	}


	// Copy all the information into the event structure
	pack_msg(&event, LidToGid(current_lp), receiver, event_type, timestamp, lvt(current_lp), event_size, event_content);
	event->mark = generate_mark(current_lp);

	if(event->type == RENDEZVOUS_START) {
		event->rendezvous_mark = current_evt->rendezvous_mark;
		printf("rendezvous_start mark=%llu\n",event->rendezvous_mark);
		fflush(stdout);
	}

	insert_outgoing_msg(event);

    out:
	switch_to_application_mode();
}



/**
* This function send all the antimessages for a certain lp.
* After the antimessage is sent, the header is removed from the output queue!
*
* @author Francesco Quaglia
*
<<<<<<< HEAD
* @param lid The logical process id
=======
* @param lid The Logical Process Id
>>>>>>> 9670aa46
*
* @todo One shot scan of the list
*/
void send_antimessages(LID_t lid, simtime_t after_simtime) {
	msg_hdr_t *anti_msg, *anti_msg_prev;
	msg_t *msg;

//	printf("send_antimessages lid: %d after: %f\n", lid, after_simtime);

<<<<<<< HEAD
	if (list_empty(LPS(lid)->queue_out))
		return;

	// Scan the output queue backwards, sending all required antimessages
	anti_msg = list_tail(LPS(lid)->queue_out);
	while(anti_msg != NULL && anti_msg->send_time > after_simtime) {
		msg = get_msg_from_slab();
		hdr_to_msg(anti_msg, msg);
		msg->message_kind = negative;
=======
	// The next event is the first event with a sendtime > after_simtime, if any.
	// Explicitly consider the case in which all anti messages should be sent.
	if(anti_msg == NULL && list_head(LPS[lid]->queue_out)->send_time <= after_simtime) {
		return;
	} else if (anti_msg == NULL && list_head(LPS[lid]->queue_out)->send_time > after_simtime) {
		anti_msg = list_head(LPS[lid]->queue_out);
	} else {
		anti_msg = list_next(anti_msg);
	}
>>>>>>> 9670aa46

		Send(msg);

		// Remove the already-sent antimessage from the output queue
		anti_msg_prev = list_prev(anti_msg);
                list_delete_by_content(lid, LPS(lid)->queue_out, anti_msg);
                anti_msg = anti_msg_prev;
	}
}





/**
*
*
* @author Roberto Vitali
*/
int comm_finalize(void) {

//	register unsigned int i;

	// TODO: reimplement with foreach

	// Release as well memory used for remaining input/output queues
/*	for(i = 0; i < n_prc; i++) {
		while(!list_empty(LPS[i]->queue_in)) {
			list_pop(i, LPS[i]->queue_in);
		}
		while(!list_empty(LPS[i]->queue_out)) {
			list_pop(i, LPS[i]->queue_out);
		}
	}
*/
	return 0; // TODO: What's the point of this return?
}



/**
* Send a message. if it's scheduled to a local LP, update its queue, otherwise
* ask MPI to deliver it to the hosting kernel instance.
*
* @author francesco quaglia
*/
void Send(msg_t *msg) {

	validate_msg(msg);

	#ifdef HAVE_MPI
	// Check whether the message recepient kernel is remote
	if(GidToKernel(msg->receiver) != kid){
		send_remote_msg(msg);
		return;
	}
	#endif
	insert_bottom_half(msg);
}

/**
*
*
* @author Francesco Quaglia
*/
void insert_outgoing_msg(msg_t *msg) {

	// if the model is generating many events at the same time, reallocate the outgoing buffer
	if(LPS(current_lp)->outgoing_buffer.size == LPS(current_lp)->outgoing_buffer.max_size){
		LPS(current_lp)->outgoing_buffer.max_size *= 2;
		LPS(current_lp)->outgoing_buffer.outgoing_msgs = rsrealloc(LPS(current_lp)->outgoing_buffer.outgoing_msgs, sizeof(msg_t *) * LPS(current_lp)->outgoing_buffer.max_size);
	}

	LPS(current_lp)->outgoing_buffer.outgoing_msgs[LPS(current_lp)->outgoing_buffer.size++] = msg;

	// store the minimum timestamp of outgoing messages
	if(msg->timestamp < LPS(current_lp)->outgoing_buffer.min_in_transit[LPS(current_lp)->worker_thread]) {
		LPS(current_lp)->outgoing_buffer.min_in_transit[LPS(current_lp)->worker_thread] = msg->timestamp;
	}
}



void send_outgoing_msgs(LID_t lid) {

	register unsigned int i = 0;
	msg_t *msg;
	msg_hdr_t msg_hdr;

	for(i = 0; i < LPS(lid)->outgoing_buffer.size; i++) {
		msg = LPS(lid)->outgoing_buffer.outgoing_msgs[i];
		msg_to_hdr(&msg_hdr, msg);

//		dump_msg_content(msg);

//		printf("send %p\n", msg);

		Send(msg);

		// register the message in the sender's output queue, for antimessage management
		(void)list_insert(lid, LPS(lid)->queue_out, send_time, &msg_hdr);
	}

	LPS(lid)->outgoing_buffer.size = 0;
}


msg_t *get_msg_from_slab(void) {
	spin_lock(&slab_lock[local_tid]);
	msg_t *msg = (msg_t *)slab_alloc(&msg_slab[local_tid]);
	spin_unlock(&slab_lock[local_tid]);
	#ifndef NDEBUG
	bzero(msg, SLAB_MSG_SIZE-8);
	#endif
	msg->alloc_tid = local_tid;
	return msg;
}


// TODO: si può generare qua dentro la marca, perché si usa sempre il sender. Occhio al gid/lid!!!!
void pack_msg(msg_t **msg, GID_t sender, GID_t receiver, int type, simtime_t timestamp, simtime_t send_time, size_t size, void *payload) {

	// Check if we can rely on a slab to initialize the message
	if(sizeof(msg_t) + size <= SLAB_MSG_SIZE) {
		*msg = get_msg_from_slab();
	} else {
		*msg = rsalloc(sizeof(msg_t) + size);
	}

	(*msg)->sender = sender;
	(*msg)->receiver = receiver;
	(*msg)->type = type;
	(*msg)->message_kind = positive;
	(*msg)->timestamp = timestamp;
	(*msg)->send_time = send_time;
	(*msg)->size = size;

	if(payload != NULL && size > 0)
		memcpy((*msg)->event_content, payload, size);
}

void msg_to_hdr(msg_hdr_t *hdr, msg_t *msg) {
	validate_msg(msg);

	hdr->sender = msg->sender;
	hdr->receiver = msg->receiver;
	hdr->type = msg->type;
	hdr->rendezvous_mark = msg->rendezvous_mark;
	hdr->timestamp = msg->timestamp;
	hdr->send_time = msg->send_time;
	hdr->mark = msg->mark;
}

void hdr_to_msg(msg_hdr_t *hdr, msg_t *msg) {
	msg->sender = hdr->sender;
	msg->receiver = hdr->receiver;
	msg->type = hdr->type;
	msg->rendezvous_mark = hdr->rendezvous_mark;
	msg->timestamp = hdr->timestamp;
	msg->send_time = hdr->send_time;
	msg->mark = hdr->mark;
}

void msg_release(msg_t *msg) {
	if(sizeof(msg_t) + msg->size <= SLAB_MSG_SIZE) {
		int thr = msg->alloc_tid;

		spin_lock(&slab_lock[thr]);
		#ifndef NDEBUG
		bzero(msg, sizeof(msg_t) + msg->size);
		#endif
		slab_free(&msg_slab[thr], msg);
		spin_unlock(&slab_lock[thr]);
	} else {
		rsfree(msg);
	}
}

void dump_msg_content(msg_t *msg) {
	printf("\tsender: %u\n", gid_to_int(msg->sender));
	printf("\treceiver: %u\n", gid_to_int(msg->sender));
	#ifdef HAVE_MPI
	printf("\tcolour: %d\n", msg->colour);
	#endif
	printf("\ttype: %d\n", msg->type);
	printf("\tmessage_kind: %d\n", msg->message_kind);
	printf("\ttimestamp: %f\n", msg->timestamp);
	printf("\tsend_time: %f\n", msg->send_time);
	printf("\tmark: %llu\n", msg->mark);
	printf("\trendezvous_mark: %llu\n", msg->rendezvous_mark);
	printf("\tsize: %d\n", msg->size);
}

#ifndef NDEBUG
unsigned int mark_to_gid(unsigned long long mark) {
	double z = (double)mark;
        double w = floor( (sqrt( 8 * z + 1) - 1) / 2.0);
        double t = ( w*w + w ) / 2.0;
        double y = z - t;
        double x = w - y;

	return (int)x;
}

void validate_msg(msg_t *msg) {
	assert(gid_to_int(msg->sender) <= n_prc_tot);
	assert(gid_to_int(msg->receiver) <= n_prc_tot);
	assert(msg->message_kind == positive || msg->message_kind == negative || msg->message_kind == control);
	assert(mark_to_gid(msg->mark) <= n_prc_tot);
	assert(mark_to_gid(msg->rendezvous_mark) <= n_prc_tot);
	assert(msg->type < MAX_VALUE_CONTROL);
}
#endif
<|MERGE_RESOLUTION|>--- conflicted
+++ resolved
@@ -169,11 +169,7 @@
 *
 * @author Francesco Quaglia
 *
-<<<<<<< HEAD
-* @param lid The logical process id
-=======
 * @param lid The Logical Process Id
->>>>>>> 9670aa46
 *
 * @todo One shot scan of the list
 */
@@ -183,7 +179,6 @@
 
 //	printf("send_antimessages lid: %d after: %f\n", lid, after_simtime);
 
-<<<<<<< HEAD
 	if (list_empty(LPS(lid)->queue_out))
 		return;
 
@@ -193,17 +188,6 @@
 		msg = get_msg_from_slab();
 		hdr_to_msg(anti_msg, msg);
 		msg->message_kind = negative;
-=======
-	// The next event is the first event with a sendtime > after_simtime, if any.
-	// Explicitly consider the case in which all anti messages should be sent.
-	if(anti_msg == NULL && list_head(LPS[lid]->queue_out)->send_time <= after_simtime) {
-		return;
-	} else if (anti_msg == NULL && list_head(LPS[lid]->queue_out)->send_time > after_simtime) {
-		anti_msg = list_head(LPS[lid]->queue_out);
-	} else {
-		anti_msg = list_next(anti_msg);
-	}
->>>>>>> 9670aa46
 
 		Send(msg);
 

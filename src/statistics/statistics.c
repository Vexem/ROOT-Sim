#include <unistd.h>
#include <stdio.h>
#include <stdlib.h>
#include <string.h>
#include <errno.h>
#include <time.h>
#include <math.h>
#include <sys/stat.h>
#include <sys/types.h>
#include <dirent.h>

#include <arch/thread.h>
#include <arch/memusage.h>
#include <core/core.h>
#include <scheduler/process.h>
#include <scheduler/scheduler.h>
#include <gvt/gvt.h>
#include <statistics/statistics.h>
#include <queues/queues.h>
#include <mm/state.h>
#include <mm/dymelor.h>
#include <core/timer.h>


#define GVT_BUFF_SIZE	2048

struct _gvt_buffer {
	unsigned int pos;
	char buff[GVT_BUFF_SIZE];
};


/// This structure is used to buffer statistics gathered on GVT computation
__thread struct _gvt_buffer gvt_buffer;

/// This is a timer that start during the initialization of statistics subsystem and can be used to know the total simulation time
timer simulation_timer;

/// Pointers to unique files
static FILE **unique_files;
/// Pointers to per-thread files
static FILE ***thread_files;

/// Keeps statistics on a per-LP basis
static struct stat_t *lp_stats;

/// Keeps statistics on a per-LP basis in a GVT phase
static struct stat_t *lp_stats_gvt;

/// Keeps statistics on a per-thread basis
static struct stat_t *thread_stats;

/// Keeps global statistics
static struct stat_t system_wide_stats;


/**
* This function creates a new file
*
* @author Roberto Vitali
*
* @param file_name The name of the file. If the file is local to each kernel, the kernel id is suffixed at the file name
* @param type It indicates if the file is kernel-wide (one file per kernel), or system-wide (a unique file)
* @param idx The index where to store the file in the corresponding array
*
*/
static void new_file(char *file_name, int type, int idx) {
	register unsigned int i;
	FILE	*f;
	char	f_name[MAX_PATHLEN];

	// Sanity checks
	if(idx >= NUM_FILES) {
		rootsim_error(true, "Asking for too many statistics files. Check the value of NUM_FILES. Aborting...\n");
	}

	if(type != STAT_PER_THREAD && type != STAT_UNIQUE)
		rootsim_error(true, "Wrong type of statistics file specified at %s:%d\n", __FILE__, __LINE__);

	// Create the actual file(s)
	if ( (type == STAT_UNIQUE && master_kernel() && master_thread()) ) {
		snprintf(f_name, MAX_PATHLEN, "%s/%s", rootsim_config.output_dir, file_name);

		if ( (f = fopen(f_name, "w")) == NULL)  {
			rootsim_error(true, "Cannot open %s\n", f_name);
		}
		unique_files[idx] = f;

	} else if (type == STAT_PER_THREAD) {
		for(i = 0; i < n_cores; i++) {
			snprintf(f_name, MAX_PATHLEN, "%s/thread_%d_%d/%s", rootsim_config.output_dir, kid, i, file_name);
			if ( (f = fopen(f_name, "w")) == NULL)  {
				rootsim_error(true, "Cannot open %s\n", f_name);
			}
			thread_files[i][idx] = f;
		}
	}
}


static inline FILE *get_file(unsigned int type, unsigned idx) {
			FILE *f;

			if(type == STAT_PER_THREAD)
				f = thread_files[tid][idx];
			else if(type == STAT_UNIQUE)
				f = unique_files[idx];
			return f;
}


/**
* This is an helper-function to recursively delete the whole content of a folder
*
* @param path The path of the directory to purge
*/
static void _rmdir(const char *path) {
	char buf[MAX_PATHLEN];
        struct stat st;
        struct dirent *dirt;
        DIR *dir;

	// We could be asked to remove a non-existing folder. In that case, do nothing!
        if (!(dir = opendir(path))) {
                return;
        }

        while ( (dirt = readdir(dir))) {
                if ((strcmp(dirt->d_name, ".") == 0) || (strcmp(dirt->d_name, "..") == 0))
                        continue;
                snprintf(buf, MAX_PATHLEN, "%s/%s", path, dirt->d_name);

                if (stat(buf, &st) == -1) {
                        rootsim_error(false, "stat() file \"%s\" failed, %s\n", buf, strerror(errno));
                        continue;
                }

                if (S_ISLNK(st.st_mode) || S_ISREG(st.st_mode)) {
                        if (unlink(buf) == -1)
                                rootsim_error(false, "unlink() file \"%s\" failed, %s\n", buf, strerror(errno));
                }
                else if (S_ISDIR(st.st_mode)) {
                        _rmdir(buf);
                }
        }
        closedir(dir);

        if (rmdir(path) == -1)
                rootsim_error(false, "rmdir() directory \"%s\" failed, %s\n", buf, strerror(errno));
}




/**
* This is an helper-function to allow the statistics subsystem create a new directory
*
* @author Alessandro Pellegrini
*
* @param path The path of the new directory to create
*/
void _mkdir(const char *path) {

	char opath[MAX_PATHLEN];
	char *p;
	size_t len;

	strncpy(opath, path, sizeof(opath));
	len = strlen(opath);
	if(opath[len - 1] == '/')
		opath[len - 1] = '\0';

	// opath plus 1 is a hack to allow also absolute path
	for(p = opath + 1; *p; p++) {
		if(*p == '/') {
			*p = '\0';
			if(access(opath, F_OK))
				if (mkdir(opath, S_IRWXU))
					if (errno != EEXIST) {
						rootsim_error(true, "Could not create output directory", opath);
					}
			*p = '/';
		}
	}

	// Path does not terminate with a slash
	if(access(opath, F_OK)) {
		if (mkdir(opath, S_IRWXU)) {
			if (errno != EEXIST) {
				if (errno != EEXIST) {
					rootsim_error(true, "Could not create output directory", opath);
				}
			}
		}
	}
}

/**
* This function manage the simulation time used to in the statistics, and print to the output file the starting simulation header
*
* @author Francesco Quaglia
* @author Roberto Vitali
*
*/
static void statistics_start(void) {
	register unsigned int i;

	// Print the header of GVT statistics files
	if (!rootsim_config.serial && (rootsim_config.stats == STATS_ALL || rootsim_config.stats == STATS_PERF)) {
		for(i = 0; i < n_cores; i++) {
			fprintf(thread_files[i][GVT_STAT], "#\"WCT\"\t\"GVT VALUE\"\t\"COMM EVENTS\"\t\"CUMULATED COMM EVENTS\"\t\n");
			fflush(thread_files[i][GVT_STAT]);
		}
	}

	timer_start(simulation_timer);
}


/**
 * Nicely print a size
 *
 * @param size The size in byte
 */
static char *format_size(double size) {
	static __thread char size_str[32];
	char *fmt;
	int divisor;

	if(size <= 1024) {
		fmt = "%.02f B";
		divisor = 1;
	} else if (size <= 1024 * 1024) {
		fmt = "%.02f KB";
		divisor = 1024;
	} else if (size <= 1024 * 1024 * 1024) {
		fmt = "%.02f MB";
		divisor = 1024 * 1024;
	} else {
		fmt = "%.02f GB";
		divisor = 1024 * 1024 * 1024;
	}

	sprintf(size_str, fmt, size / divisor);

	return size_str;
}


static inline statistics_flush_gvt_buffer(void) {
	FILE *f;

	f = get_file(STAT_PER_THREAD, GVT_STAT);
	fprintf(f, gvt_buffer.buff);
	fflush(f);
	gvt_buffer.pos = 0;
	gvt_buffer.buff[0] = '\0';
}


/**
* This function print in the output file all the statistics associated with the simulation
*
* @author Francesco Quaglia
* @author Roberto Vitali
* @author Alessandro Pellegrini
*
* @param exit_code The exit code of the simulator, used to display a happy
* 		   or sad termination message
*/
void statistics_stop(int exit_code) {
	register unsigned int i;
	FILE *f;
	double total_time;
	double rollback_frequency,
	       rollback_length,
	       efficiency;
	timer simulation_finished;
	char timer_string[64]; // 64 chars is the size required by the macro to convert timers to string
	char f_name[MAX_PATHLEN]; // Used only for sequential statistics


	if(rootsim_config.serial) {

		// Stop timers
		timer_start(simulation_finished);
		total_time = timer_value_seconds(simulation_timer);

		sprintf(f_name, "%s/sequential_stats", rootsim_config.output_dir);
		if ( (f = fopen(f_name, "w")) == NULL)  {
			rootsim_error(true, "Cannot open %s\n", f_name);
		}

		fprintf(f, "------------------------------------------------------------\n");
		fprintf(f, "-------------------- SERIAL STATISTICS ---------------------\n");
		fprintf(f, "------------------------------------------------------------\n\n");

		timer_tostring(simulation_timer, timer_string);
		fprintf(f, "SIMULATION STARTED AT ..... : %s \n", 		timer_string);
		timer_tostring(simulation_finished, timer_string);
		fprintf(f, "SIMULATION FINISHED AT .... : %s \n", 		timer_string);
		fprintf(f, "TOTAL SIMULATION TIME ..... : %.03f seconds \n",	total_time);

		fprintf(f, "\n");
		fprintf(f, "TOTAL LPs.................. : %d \n", 		n_prc_tot);
		fprintf(f, "TOTAL EXECUTED EVENTS ..... : %.0f \n", 		system_wide_stats.tot_events);
		fprintf(f, "AVERAGE EVENT COST......... : %.3f us\n",		total_time / system_wide_stats.tot_events * 1000 * 1000);
		fprintf(f, "AVERAGE EVENT COST (EMA)... : %.2f us\n",		system_wide_stats.exponential_event_time);
		fprintf(f, "\n");
		fprintf(f, "LAST COMMITTED GVT ........ : %f\n",		system_wide_stats.gvt_time);
		fprintf(f, "SIMULATION TIME SPEED...... : %.2f units per GVT\n",system_wide_stats.simtime_advancement);
		fprintf(f, "AVERAGE MEMORY USAGE....... : %s\n",		format_size(system_wide_stats.memory_usage / system_wide_stats.gvt_computations));
		fprintf(f, "PEAK MEMORY USAGE.......... : %s\n",		format_size(getPeakRSS()));

		if(exit_code == EXIT_FAILURE) {
			fprintf(f, "\n--------- SIMULATION ABNORMALLY TERMINATED ----------\n");
			printf("\n--------- SIMULATION ABNORMALLY TERMINATED ----------\n");
		}
		if(exit_code == EXIT_SUCCESS) {
			fprintf(f, "\n--------- SIMULATION CORRECTLY COMPLETED ----------\n");
			printf("\n--------- SIMULATION CORRECTLY COMPLETED ----------\n");
		}

		fflush(f);

	} else { /* Parallel simulation */

		// Stop the simulation timer immediately to avoid considering the statistics reduction time
		if (master_kernel() && master_thread()) {
			timer_start(simulation_finished);
			total_time = timer_value_seconds(simulation_timer);
		}
		
		/* Finish flushing GVT statistics */
		statistics_flush_gvt_buffer();

		/* dump per-LP statistics if required. They are already reduced during the GVT phase */

		if(rootsim_config.stats == STATS_LP || rootsim_config.stats == STATS_ALL) {
			f = get_file(STAT_PER_THREAD, LP_STATS);

			fprintf(f, "#\"GID\"\t"
				   "\"LID\"\t"
				   "\"TOTAL EVENTS\"\t"
				   "\"COMMITTED EVENTS\"\t"
				   "\"REPROCESSED EVENTS\"\t"
				   "\"ROLLBACKS\"\t"
				   "\"ANTIMESSAGES\"\t"
				   "\"AVERAGE EVENT COST\"\t"
				   "\"AVERAGE CKPT COST\"\t"
				   "\"AVERAGE RECOVERY COST\"\t"
				   "\"IDLE CYCLES\"\t"
				   "\n");

			for(i = 0; i < n_prc_per_thread; i++) {
				unsigned int lid = LPS_bound[i]->lid;
				fprintf(f, "%d\t", LidToGid(lid));
				fprintf(f, "%d\t", lid);
				fprintf(f, "%d\t", (int)lp_stats[lid].tot_events);
				fprintf(f, "%d\t", (int)lp_stats[lid].committed_events);
				fprintf(f, "%d\t", (int)lp_stats[lid].reprocessed_events);
				fprintf(f, "%d\t", (int)lp_stats[lid].tot_rollbacks);
				fprintf(f, "%d\t", (int)lp_stats[lid].tot_antimessages);
				fprintf(f, "%f\t", lp_stats[lid].event_time / lp_stats[lid].tot_events);
				fprintf(f, "%f\t", lp_stats[lid].ckpt_time / lp_stats[lid].tot_ckpts);
				fprintf(f, "%f\t", ((int)lp_stats[lid].tot_rollbacks > 0 ? lp_stats[lid].recovery_time / lp_stats[lid].tot_recoveries : 0));
				fprintf(f, "%d\t", (int)lp_stats[lid].idle_cycles);
				fprintf(f, "\n");
			}
		}


		/* Reduce and dump per-thread statistics */

		// Sum up all LPs statistics
		for(i = 0; i < n_prc_per_thread; i++) {
			unsigned int lid = LPS_bound[i]->lid;

			thread_stats[tid].tot_antimessages += lp_stats[lid].tot_antimessages;
			thread_stats[tid].tot_events += lp_stats[lid].tot_events;
			thread_stats[tid].committed_events += lp_stats[lid].committed_events;
			thread_stats[tid].reprocessed_events += lp_stats[lid].reprocessed_events;
			thread_stats[tid].tot_rollbacks += lp_stats[lid].tot_rollbacks;
			thread_stats[tid].tot_ckpts += lp_stats[lid].tot_ckpts;
			thread_stats[tid].ckpt_time += lp_stats[lid].ckpt_time;
			thread_stats[tid].ckpt_mem += lp_stats[lid].ckpt_mem;
			thread_stats[tid].tot_recoveries += lp_stats[lid].tot_recoveries;
			thread_stats[tid].recovery_time += lp_stats[lid].recovery_time;
			thread_stats[tid].event_time += lp_stats[lid].event_time;
			thread_stats[tid].exponential_event_time += lp_stats[lid].exponential_event_time;
			thread_stats[tid].idle_cycles += lp_stats[lid].idle_cycles;
		}
		thread_stats[tid].exponential_event_time /= n_prc_per_thread;

		// Compute derived statistics and dump everything
		f = get_file(STAT_PER_THREAD, THREAD_STAT);
		rollback_frequency = (thread_stats[tid].tot_rollbacks / thread_stats[tid].tot_events);
		rollback_length = (thread_stats[tid].tot_rollbacks > 0
				   ? (thread_stats[tid].tot_events - thread_stats[tid].committed_events) / thread_stats[tid].tot_rollbacks
				   : 0);
		efficiency = (1 - rollback_frequency * rollback_length) * 100;

		fprintf(f, "------------------------------------------------------------\n");
		fprintf(f, "-------------------- THREAD STATISTICS ---------------------\n");
		fprintf(f, "------------------------------------------------------------\n\n");
		fprintf(f, "KERNEL ID ................. : %d \n", 		kid);
		fprintf(f, "LPs HOSTED BY KERNEL....... : %d \n", 		n_prc);
		fprintf(f, "TOTAL_THREADS ............. : %d \n", 		n_cores);
		fprintf(f, "THREAD ID ................. : %d \n", 		tid);
		fprintf(f, "LPs HOSTED BY THREAD ...... : %d \n", 		n_prc_per_thread);
		fprintf(f, "\n");
		fprintf(f, "TOTAL EXECUTED EVENTS ..... : %.0f \n", 		thread_stats[tid].tot_events);
		fprintf(f, "TOTAL COMMITTED EVENTS..... : %.0f \n", 		thread_stats[tid].committed_events);
		fprintf(f, "TOTAL REPROCESSED EVENTS... : %.0f \n", 		thread_stats[tid].reprocessed_events);
		fprintf(f, "TOTAL ROLLBACKS EXECUTED... : %.0f \n", 		thread_stats[tid].tot_rollbacks);
		fprintf(f, "TOTAL ANTIMESSAGES......... : %.0f \n", 		thread_stats[tid].tot_antimessages);
		fprintf(f, "ROLLBACK FREQUENCY......... : %.2f %%\n",		rollback_frequency * 100);
		fprintf(f, "ROLLBACK LENGTH............ : %.2f events\n",	rollback_length);
		fprintf(f, "EFFICIENCY................. : %.2f %%\n",		efficiency);
		fprintf(f, "AVERAGE EVENT COST......... : %.2f us\n",		thread_stats[tid].event_time / thread_stats[tid].tot_events);
		fprintf(f, "AVERAGE EVENT COST (EMA)... : %.2f us\n",		thread_stats[tid].exponential_event_time);
		fprintf(f, "AVERAGE CHECKPOINT COST.... : %.2f us\n",		thread_stats[tid].ckpt_time / thread_stats[tid].tot_ckpts);
		fprintf(f, "AVERAGE RECOVERY COST...... : %.2f us\n",		(thread_stats[tid].tot_recoveries > 0 ? thread_stats[tid].recovery_time / thread_stats[tid].tot_recoveries : 0));
		fprintf(f, "AVERAGE LOG SIZE........... : %s\n",		format_size(thread_stats[tid].ckpt_mem / thread_stats[tid].tot_ckpts));
		fprintf(f, "IDLE CYCLES................ : %.0f\n",		thread_stats[tid].idle_cycles);
		fprintf(f, "NUMBER OF GVT REDUCTIONS... : %.0f\n",		thread_stats[tid].gvt_computations);
		fprintf(f, "SIMULATION TIME SPEED...... : %.2f units per GVT\n",thread_stats[tid].simtime_advancement);
		fprintf(f, "AVERAGE MEMORY USAGE....... : %s\n",		format_size(thread_stats[tid].memory_usage / thread_stats[tid].gvt_computations));

		if(exit_code == EXIT_FAILURE) {
			fprintf(f, "\n--------- SIMULATION ABNORMALLY TERMINATED ----------\n");
		}
		if(exit_code == EXIT_SUCCESS) {
			fprintf(f, "\n--------- SIMULATION CORRECTLY COMPLETED ----------\n");
		}

		fflush(f);



		/* Reduce and dump per-thread statistics */
		/* (only one thread does the reduction, not necessarily the master) */


		thread_barrier(&all_thread_barrier);

		if(master_kernel() && master_thread()) {

			// Sum up all threads statistics
			for(i = 0; i < n_cores; i++) {
				system_wide_stats.tot_antimessages += thread_stats[i].tot_antimessages;
				system_wide_stats.tot_events += thread_stats[i].tot_events;
				system_wide_stats.committed_events += thread_stats[i].committed_events;
				system_wide_stats.reprocessed_events += thread_stats[i].reprocessed_events;
				system_wide_stats.tot_rollbacks += thread_stats[i].tot_rollbacks;
				system_wide_stats.tot_ckpts += thread_stats[i].tot_ckpts;
				system_wide_stats.ckpt_time += thread_stats[i].ckpt_time;
				system_wide_stats.ckpt_mem += thread_stats[i].ckpt_mem;
				system_wide_stats.tot_recoveries += thread_stats[i].tot_recoveries;
				system_wide_stats.recovery_time += thread_stats[i].recovery_time;
				system_wide_stats.event_time += thread_stats[i].event_time;
				system_wide_stats.exponential_event_time += thread_stats[i].exponential_event_time;
				system_wide_stats.idle_cycles += thread_stats[i].idle_cycles;
				system_wide_stats.memory_usage += thread_stats[i].memory_usage;
				system_wide_stats.simtime_advancement += thread_stats[i].simtime_advancement;
			}
			system_wide_stats.exponential_event_time /= n_cores;

			// GVT computations are the same for all threads
			system_wide_stats.gvt_computations += thread_stats[0].gvt_computations;

			// Compute derived statistics and dump everything
			f = get_file(STAT_UNIQUE, GLOBAL_STAT); // TODO: quando reintegriamo il distribuito, la selezione del file qui deve cambiare
			rollback_frequency = (system_wide_stats.tot_rollbacks / system_wide_stats.tot_events);
			rollback_length = (system_wide_stats.tot_rollbacks > 0
					   ? (system_wide_stats.tot_events - system_wide_stats.committed_events) / system_wide_stats.tot_rollbacks
					   : 0);
			efficiency = (1 - rollback_frequency * rollback_length) * 100;


			fprintf(f, "------------------------------------------------------------\n");
			fprintf(f, "-------------------- GLOBAL STATISTICS ---------------------\n");
			fprintf(f, "------------------------------------------------------------\n\n");

			// TODO: quando reintegriamo il distribuito, queste stampe vanno nel file globale
			timer_tostring(simulation_timer, timer_string);
			fprintf(f, "SIMULATION STARTED AT ..... : %s \n", 		timer_string);
			bzero(timer_string, 64);
			timer_tostring(simulation_finished, timer_string);
			fprintf(f, "SIMULATION FINISHED AT .... : %s \n", 		timer_string);
			fprintf(f, "TOTAL SIMULATION TIME ..... : %.03f seconds \n",	total_time);

			fprintf(f, "\n");
			fprintf(f, "TOTAL KERNELS ............. : %d \n", 		n_ker);
			fprintf(f, "KERNEL ID ................. : %d \n", 		kid);
			fprintf(f, "LPs HOSTED BY KERNEL....... : %d \n", 		n_prc);
			fprintf(f, "TOTAL_THREADS ............. : %d \n", 		n_cores);
			fprintf(f, "\n");
			fprintf(f, "TOTAL EXECUTED EVENTS ..... : %.0f \n", 		system_wide_stats.tot_events);
			fprintf(f, "TOTAL COMMITTED EVENTS..... : %.0f \n", 		system_wide_stats.committed_events);
			fprintf(f, "TOTAL REPROCESSED EVENTS... : %.0f \n", 		system_wide_stats.reprocessed_events);
			fprintf(f, "TOTAL ROLLBACKS EXECUTED... : %.0f \n", 		system_wide_stats.tot_rollbacks);
			fprintf(f, "TOTAL ANTIMESSAGES......... : %.0f \n", 		system_wide_stats.tot_antimessages);
			fprintf(f, "ROLLBACK FREQUENCY......... : %.2f %%\n",		rollback_frequency * 100);
			fprintf(f, "ROLLBACK LENGTH............ : %.2f events\n",	rollback_length);
			fprintf(f, "EFFICIENCY................. : %.2f %%\n",		efficiency);
			fprintf(f, "AVERAGE EVENT COST......... : %.2f us\n",		system_wide_stats.event_time / system_wide_stats.tot_events);
			fprintf(f, "AVERAGE EVENT COST (EMA)... : %.2f us\n",		system_wide_stats.exponential_event_time);
			fprintf(f, "AVERAGE CHECKPOINT COST.... : %.2f us\n",		system_wide_stats.ckpt_time / system_wide_stats.tot_ckpts);
			fprintf(f, "AVERAGE RECOVERY COST...... : %.3f us\n",		(system_wide_stats.tot_recoveries > 0 ? system_wide_stats.recovery_time / system_wide_stats.tot_recoveries : 0 ));
			fprintf(f, "AVERAGE LOG SIZE........... : %s\n",		format_size(system_wide_stats.ckpt_mem / system_wide_stats.tot_ckpts));
			fprintf(f, "\n");
			fprintf(f, "IDLE CYCLES................ : %.0f\n",		system_wide_stats.idle_cycles);
			fprintf(f, "LAST COMMITTED GVT ........ : %f\n",		get_last_gvt());
			fprintf(f, "NUMBER OF GVT REDUCTIONS... : %.0f\n",		system_wide_stats.gvt_computations);
			fprintf(f, "SIMULATION TIME SPEED...... : %.2f units per GVT\n",system_wide_stats.simtime_advancement);
			fprintf(f, "AVERAGE MEMORY USAGE....... : %s\n",		format_size(system_wide_stats.memory_usage / system_wide_stats.gvt_computations));
			fprintf(f, "PEAK MEMORY USAGE.......... : %s\n",		format_size(getPeakRSS()));

			if(exit_code == EXIT_FAILURE) {
				fprintf(f, "\n--------- SIMULATION ABNORMALLY TERMINATED ----------\n");
			}
			if(exit_code == EXIT_SUCCESS) {
				fprintf(f, "\n--------- SIMULATION CORRECTLY COMPLETED ----------\n");
			}

			fflush(f);
		}

		// TODO: quando reintegriamo la parte distribuita, qui si deve fare la riduzione tra tutti i kernel

		// Write the final outcome of the simulation on screen
		if (master_kernel() && master_thread()) {
			if(exit_code == EXIT_FAILURE) {
				printf("\n--------- SIMULATION ABNORMALLY TERMINATED ----------\n");
			}
			if(exit_code == EXIT_SUCCESS) {
				printf("\n--------- SIMULATION CORRECTLY COMPLETED ----------\n");
			}
		}
	}
}


static inline void statistics_flush_gvt(double gvt) {
	register unsigned int i;
	unsigned int committed = 0;
	static __thread unsigned int cumulated = 0;
	double exec_time;
	char gvt_line[512];
	int gvt_line_len;

	// Dump on file only if required
	if( rootsim_config.stats != STATS_ALL && rootsim_config.stats != STATS_PERF) {
		return;
	}

	exec_time = timer_value_seconds(simulation_timer);

	// Reduce the committed events from all LPs
	for(i = 0; i < n_prc_per_thread; i++) {
		committed += lp_stats_gvt[LPS_bound[i]->lid].committed_events;
	}
	cumulated += committed;

	// If we are using a higher level of statistics, buffer data and eventually dump on file
	if(rootsim_config.stats == STATS_PERF || rootsim_config.stats == STATS_LP || rootsim_config.stats ==  STATS_ALL) {

		snprintf(gvt_line, 512, "%f\t%f\t%d\t%d\n\0", exec_time, gvt, committed, cumulated);
		gvt_line_len = strlen(gvt_line);

		if(gvt_buffer.pos + gvt_line_len > GVT_BUFF_SIZE - 2) {
			statistics_flush_gvt_buffer();
		}

		strcat(gvt_buffer.buff, gvt_line);
		gvt_buffer.pos += gvt_line_len;
	}
}


/**
* This function initializes the Statistics subsystem
*
* @author Alessandro Pellegrini
*/
void statistics_init(void) {
	register unsigned int i;
	char thread_dir[MAX_PATHLEN];

	// The whole reduction for the sequential simulation is simply done at the end
	if(rootsim_config.serial) {
<<<<<<< HEAD
		// Purge old output dir if present and create new one
		_rmdir(rootsim_config.output_dir);
		_mkdir(rootsim_config.output_dir);

=======
		_rmdir(rootsim_config.output_dir);
		_mkdir(rootsim_config.output_dir);
>>>>>>> 63227626
		return;
	}


	// Master thread directories to keep
	// statistics from all threads
	if(master_thread()) {
		// Purge old output dir if present
		_rmdir(rootsim_config.output_dir);
		_mkdir(rootsim_config.output_dir);

		for(i = 0; i < n_cores; i++) {
			sprintf(thread_dir, "%s/thread_%d_%d/", rootsim_config.output_dir, kid, i);
			_mkdir(thread_dir);
		}
	}
	sprintf(thread_dir, "%s/thread_%d_%d/", rootsim_config.output_dir, kid, tid);

	// Allocate entries for file arrays (and set them to NULL, for later closing)
	thread_files = rsalloc(sizeof(FILE **) * n_cores);
	bzero(thread_files, sizeof(FILE **) * n_cores);

	for(i = 0; i < n_cores; i++) {
		thread_files[i] = rsalloc(sizeof(FILE *) * NUM_FILES);
		bzero(thread_files[i], sizeof(FILE *) * NUM_FILES);
	}
	unique_files = rsalloc(sizeof(FILE *) * NUM_FILES);
	bzero(unique_files, sizeof(FILE *) * NUM_FILES);

	// Create files depending on the actual level of verbosity
	new_file(GLOBAL_STAT_NAME, STAT_UNIQUE, GLOBAL_STAT);

	new_file(THREAD_STAT_NAME, STAT_PER_THREAD, THREAD_STAT);

	if(rootsim_config.stats == STATS_PERF || rootsim_config.stats == STATS_ALL)
		new_file(GVT_STAT_NAME, STAT_PER_THREAD, GVT_STAT);

	if(rootsim_config.stats == STATS_ALL)
		new_file(LP_STATS_NAME, STAT_PER_THREAD, LP_STATS);

	// Initialize data structures to keep information
	lp_stats = rsalloc(n_prc * sizeof(struct stat_t));
	bzero(lp_stats, n_prc * sizeof(struct stat_t));
	lp_stats_gvt = rsalloc(n_prc * sizeof(struct stat_t));
	bzero(lp_stats_gvt, n_prc * sizeof(struct stat_t));
	thread_stats = rsalloc(n_cores * sizeof(struct stat_t));
	bzero(thread_stats, n_cores * sizeof(struct stat_t));
}


/**
* This function finalize the Statistics subsystem
*
* @author Alessandro Pellegrini
*/
void statistics_fini(void) {
	register unsigned int i, j;

	for(i = 0; i < NUM_FILES; i++) {
		if(unique_files[i] != NULL)
			fclose(unique_files[i]);
	}
	rsfree(unique_files);

	for(i = 0; i < n_cores; i++) {
		for(j = 0; j < NUM_FILES; j++) {
			if(thread_files[i][j] != NULL)
				fclose(thread_files[i][j]);
		}
		rsfree(thread_files[i]);
	}
	rsfree(thread_files);

	rsfree(thread_stats);
	rsfree(lp_stats);
}


void statistics_post_lp_data(unsigned int lid, unsigned int type, double data) {

	if(rootsim_config.serial) {

		switch(type) {
			case STAT_EVENT:
				system_wide_stats.tot_events += 1.0;
				break;

			case STAT_EVENT_TIME:
				system_wide_stats.event_time += data;
				system_wide_stats.exponential_event_time = 0.1 * data + 0.9 * system_wide_stats.exponential_event_time;
				break;

			default:
				rootsim_error(true, "Wrong LP statistics post type: %d. Aborting...\n", type);
		}

	} else {

		switch(type) {

			case STAT_ANTIMESSAGE:
				lp_stats_gvt[lid].tot_antimessages += 1.0;
				break;

			case STAT_EVENT:
				lp_stats_gvt[lid].tot_events += 1.0;
				break;

			case STAT_EVENT_TIME:
				lp_stats_gvt[lid].event_time += data;
				lp_stats_gvt[lid].exponential_event_time = 0.1 * data + 0.9 * lp_stats_gvt[lid].exponential_event_time;
				break;

			case STAT_COMMITTED:
				lp_stats_gvt[lid].committed_events += data;
				break;

			case STAT_ROLLBACK:
				lp_stats_gvt[lid].tot_rollbacks += 1.0;
				break;

			case STAT_CKPT:
				lp_stats_gvt[lid].tot_ckpts += 1.0;
				break;

			case STAT_CKPT_MEM:
				lp_stats_gvt[lid].ckpt_mem += data;
				break;

			case STAT_CKPT_TIME:
				lp_stats_gvt[lid].ckpt_time += data;
				break;

			case STAT_RECOVERY:
				lp_stats_gvt[lid].tot_recoveries++;
				break;

			case STAT_RECOVERY_TIME:
				lp_stats_gvt[lid].recovery_time += data;
				break;

			case STAT_IDLE_CYCLES:
				thread_stats[tid].idle_cycles++;
				break;

			case STAT_SILENT:
				lp_stats_gvt[lid].reprocessed_events += data;
				break;

			default:
				rootsim_error(true, "Wrong LP statistics post type: %d. Aborting...\n", type);
		}
	}
}


void statistics_post_other_data(unsigned int type, double data) {
	register unsigned int i;
	double simtime_advancement;

	if(rootsim_config.serial) {
		switch(type) {

			case STAT_SIM_START:
				statistics_start();
				break;

			case STAT_GVT:
				system_wide_stats.gvt_computations += 1.0;
				system_wide_stats.memory_usage += (double)getCurrentRSS();

				simtime_advancement = data - system_wide_stats.gvt_time;
				if(D_DIFFER_ZERO(system_wide_stats.simtime_advancement)) {
					// Exponential moving average
					system_wide_stats.simtime_advancement =
						0.1 * simtime_advancement +
						0.9 * system_wide_stats.simtime_advancement;
				} else {
					system_wide_stats.simtime_advancement = simtime_advancement;
				}

				system_wide_stats.gvt_time = data;
				break;

			default:
				rootsim_error(true, "Wrong statistics post type: %d. Aborting...\n", type);
		}

		return;
	}

	switch(type) {

		case STAT_SIM_START:
			statistics_start();
			break;

		// Sum up all that happened in the last GVT phase, in case it is required,
		// dump a line on the corresponding statistics file
		case STAT_GVT:

			statistics_flush_gvt(data);

			thread_stats[tid].memory_usage += (double)getCurrentRSS();
			thread_stats[tid].gvt_computations += 1.0;
			simtime_advancement = data - thread_stats[tid].gvt_time;

			if(D_DIFFER_ZERO(thread_stats[tid].simtime_advancement)) {
				// Exponential moving average
				thread_stats[tid].simtime_advancement =
					0.1 * simtime_advancement +
					0.9 * thread_stats[tid].simtime_advancement;
			} else {
				thread_stats[tid].simtime_advancement = simtime_advancement;
			}

			thread_stats[tid].gvt_time = data;

			for(i = 0; i < n_prc_per_thread; i++) {
				unsigned int lid = LPS_bound[i]->lid;
				double keep_exponential_event_time;

				lp_stats[lid].tot_antimessages += lp_stats_gvt[lid].tot_antimessages;
				lp_stats[lid].tot_events += lp_stats_gvt[lid].tot_events;
				lp_stats[lid].event_time += lp_stats_gvt[lid].event_time;
				lp_stats[lid].exponential_event_time = lp_stats_gvt[lid].exponential_event_time;
				lp_stats[lid].committed_events += lp_stats_gvt[lid].committed_events;
				lp_stats[lid].tot_rollbacks += lp_stats_gvt[lid].tot_rollbacks;
				lp_stats[lid].tot_ckpts += lp_stats_gvt[lid].tot_ckpts;
				lp_stats[lid].ckpt_mem += lp_stats_gvt[lid].ckpt_mem;
				lp_stats[lid].ckpt_time += lp_stats_gvt[lid].ckpt_time;
				lp_stats[lid].tot_recoveries += lp_stats_gvt[lid].tot_recoveries;
				lp_stats[lid].recovery_time += lp_stats_gvt[lid].recovery_time;
				lp_stats[lid].reprocessed_events += lp_stats_gvt[lid].reprocessed_events;

				keep_exponential_event_time = lp_stats_gvt[lid].exponential_event_time;
				bzero(&lp_stats_gvt[LPS_bound[i]->lid], sizeof(struct stat_t));
				lp_stats_gvt[lid].exponential_event_time = keep_exponential_event_time;
			}
			break;

		default:
			rootsim_error(true, "Wrong statistics post type: %d. Aborting...\n", type);
	}
}


double statistics_get_data(unsigned int type, double data) {
	double ret;

	switch(type) {

		case STAT_GET_SIMTIME_ADVANCEMENT:
			ret = thread_stats[tid].simtime_advancement;
			break;

		case STAT_GET_EVENT_TIME_LP:
			ret = lp_stats[(int)data].exponential_event_time;
			break;

		default:
			rootsim_error(true, "Wrong statistics get type: %d. Aborting...\n", type);
	}

	return ret;
}<|MERGE_RESOLUTION|>--- conflicted
+++ resolved
@@ -590,15 +590,10 @@
 
 	// The whole reduction for the sequential simulation is simply done at the end
 	if(rootsim_config.serial) {
-<<<<<<< HEAD
 		// Purge old output dir if present and create new one
 		_rmdir(rootsim_config.output_dir);
 		_mkdir(rootsim_config.output_dir);
 
-=======
-		_rmdir(rootsim_config.output_dir);
-		_mkdir(rootsim_config.output_dir);
->>>>>>> 63227626
 		return;
 	}
 

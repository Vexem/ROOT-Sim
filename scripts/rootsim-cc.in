--- conflicted
+++ resolved
@@ -196,79 +196,6 @@
 done
 
 $LD -r ${OBJECTS//.o/.o.rs} -o APP.o
-<<<<<<< HEAD
-cp APP.o APP-original.o
-cp APP.o original
-
-# Print some fancy text to let the user know we are actually doing something...
-#echo "Instrumenting the application code..."
-
-###
-### Now instrument the code for the incremental version
-###
-#$bindir/hijacker_instrument APP.o $datadir/hijacker/monitor/ .
-#cp APP.o inserito-simbolo
-#$CC padding.c -c -o APP-padding.o
-#$LD -r APP.o APP-padding.o -o APP-padded.o
-#mv APP-padded.o APP.o
-#$bindir/hijacker_relocator APP.o riferimenti .warp
-#$bindir/hijacker_load_table monitor.o monitor-table .insn_table 0
-#$bindir/hijacker_load_table APP.o branch-table .warp `cat offset-table-start-inc`
-#$bindir/hijacker_load_table branch.o offset-table .offset_table 0
-#$LD -r branch.o brn.o -o branch-final.o
-#mv branch-final.o branch.o
-#$CC padding-monitor.c -c -o padding-monitor.o
-#$LD -r monitor.o padding-monitor.o -o monitor-padded.o
-#$bindir/hijacker_relocator monitor-padded.o riferimenti-mon .insn_table
-#$LD -r APP.o mon.o monitor-padded.o branch.o -o APP-incremental.o
-#check_term
-
-
-###
-### Now instrument the code for the non-incremental (light) version
-###
-#$bindir/hijacker_instrument_light APP-original.o $datadir/hijacker/monitor/ .
-#$CC padding.c -c -o padding.o
-#$LD -r APP-original.o padding.o -o APP.o
-#$bindir/hijacker_relocator APP.o riferimenti .warl
-#$bindir/hijacker_load_table APP.o branch-table-light .warl `cat offset-table-start-full`
-#$bindir/hijacker_load_table branch.o offset-table-light .offset_table_l 0
-#$LD -r branch.o brn.o -o branch-final.o
-#mv branch-final.o branch.o
-#$LD -r APP.o branch.o -o APP-non-incremental.o
-#check_term
-
-
-###
-### Now rename application callback's so that ROOT-Sim is able to call them.
-### Additionally, merge data segments so that we can access the same data
-### in both execution modes. Use generated linker scripts to this end.
-###
-#$bindir/hijacker_rename_functions APP-incremental.o _inc
-#$bindir/hijacker_rename_functions APP-non-incremental.o _light
-#$bindir/hijacker_rename_functions APP.o _light
-
-#$LD -r -T $$.ld-data1 APP-incremental.o -o APP-incremental-resectioned.o
-#$LD -r -T $$.ld-data2 APP-non-incremental.o -o APP-non-incremental-resectioned.o
-#$LD -r -z muldefs APP-incremental-resectioned.o APP-non-incremental-resectioned.o -o APP-final.o
-#check_term
-
-###
-### Ok, now we have mangled the application code. We now proceed to linking to
-### the ROOT-Sim library.
-### To have things working, we must follow through these exact steps:
-###   1. Link to the libwrapper subsystem: in this way we hijack calls to the C stdlib
-###   2. Link to dymelor: in this way, memory requests will be handled by DyMeLoR. Must keep all the function from the lib!
-###   3. Link to the output subsystem: this will handle *printf's and exit's. Note that dymelor'd printfs will be hijacked too!
-###   4. Link to the remaining ROOT-Sim library: this will produce the final executable
-
-echo "Linking..."
-$LD -r -L $libdir --wrap strcpy --wrap strncpy --wrap strcat --wrap strncat --wrap memcpy --wrap memmove --wrap memset --wrap strdup --wrap strndup  --wrap pow --wrap powf --wrap powl -o APP-lib-wrapped.o APP.o -lwrapperl
-$LD -r -L $libdir --wrap malloc --wrap free --wrap realloc --wrap calloc -o APP-dym-wrapped.o APP-lib-wrapped.o --whole-archive -ldymelor
-check_term
-#$CC -Xlinker --no-check-sections -Xlinker -T -Xlinker $$.ld-final -Xlinker --section-start -Xlinker .warp=$APPLICATION_START_POINT -Xlinker --section-start -Xlinker .warl=$APPLICATION_START_POINT_LIGHT  APP-dym-wrapped.o -lrootsim -lm -DGATHER_DATA -o $OUTNAME
-$CC APP-dym-wrapped.o -lrootsim $CFLAGS -lm -DGATHER_DATA -o $OUTNAME
-=======
 
 # Use a custom linker script to finish mangling the object
 $LD -r -T $$.ld-data2 APP.o -o APP-resectioned.o
@@ -291,7 +218,6 @@
 		  --wrap free\
 		  --wrap realloc\
 		  --wrap calloc -o APP-non-instr.o APP-resectioned.o --whole-archive -ldymelor
->>>>>>> 73a70876
 check_term
 
 if test "$iss_support" = "xyes"

// Based on t-test1.c by Wolfram Gloger

#define _GNU_SOURCE

#include <unistd.h>
#include <sys/time.h>
#include <sys/resource.h>
#include <sys/wait.h>
#include <sys/types.h>
#include <pthread.h>
#include <stdlib.h>
#include <stdio.h>
#include <stdarg.h>

<<<<<<< HEAD
#define actual_malloc(siz) malloc(siz)
=======
#define actual_malloc(size) malloc(size)
>>>>>>> e5b51c61
#define actual_free(ptr) free(ptr)

#define OS_LINUX
#include <mm/mm.h>
#include <core/init.h>

#define N_TOTAL		500
<<<<<<< HEAD
#define N_THREADS	4
#define N_TOTAL_PRINT	5
#define STACKSIZE	32768
=======
#define N_THREADS	1
#define N_TOTAL_PRINT	50
>>>>>>> e5b51c61
#define MEMORY		(1ULL << 26)

#define RANDOM(s)	(rng() % (s))

#define MSIZE		10000
#define I_MAX		10000
#define ACTIONS_MAX	30

/* For large allocation sizes, the time required by copying in
   realloc() can dwarf all other execution times.  Avoid this with a
   size threshold. */
#define REALLOC_MAX	2000

enum subsystem {
	NEW,
	DYMELOR = 10,
	BUDDY
};

struct bin {
	unsigned char *ptr;
	size_t size;
	enum subsystem subs;
};

struct bin_info {
	struct bin *m;
	size_t size, bins;
};

struct thread_st {
	int bins, max, flags;
	size_t size;
	pthread_t id;
	size_t seed;
	int counter;
};

pthread_cond_t finish_cond;
pthread_mutex_t finish_mutex;
int n_total = 0;
int n_total_max = N_TOTAL;
int n_running;

simulation_configuration rootsim_config = { 0 };

__thread struct lp_struct *current;
__thread struct lp_struct context;
__thread struct thread_st *st;
unsigned int n_prc_tot;

void rootsim_error(bool fatal, const char *msg, ...)
{
	char buf[1024];
	va_list args;

	va_start(args, msg);
	vsnprintf(buf, 1024, msg, args);
	va_end(args);

	fprintf(stderr, (fatal ? "[FATAL ERROR] " : "[WARNING] "));

	fprintf(stderr, "%s", buf);
	fflush(stderr);

	if (fatal) {
		exit(EXIT_FAILURE);
	}
}

void *__real_malloc(size_t size)
{
	return actual_malloc(size);
}

void __real_free(void *ptr)
{
	actual_free(ptr);
}

void *__real_realloc(void *ptr, size_t size)
{
	(void)ptr;
	(void)size;
	abort();
}

void *__real_calloc(size_t nmemb, size_t size)
{
	(void)nmemb;
	(void)size;
	abort();
}

/*
 * Ultra-fast RNG: Use a fast hash of integers.
 * 2**64 Period.
 * Passes Diehard and TestU01 at maximum settings
 */
__thread unsigned long long rnd_seed;

static inline unsigned rng(void)
{
	unsigned long long c = 7319936632422683443ULL;
	unsigned long long x = (rnd_seed += c);

	x ^= x >> 32;
	x *= c;
	x ^= x >> 32;
	x *= c;
	x ^= x >> 32;

	/* Return lower 32bits */
	return x;
}

static void mem_init(unsigned char *ptr, size_t size)
{
	size_t i, j;

	bzero(ptr, size);

	if (!size)
		return;
	for (i = 0; i < size; i += 2047) {
		j = (size_t)ptr ^ i;
		ptr[i] = j ^ (j >> 8);
	}
	j = (size_t)ptr ^ (size - 1);
	ptr[size - 1] = j ^ (j >> 8);
}

static int mem_check(unsigned char *ptr, size_t size)
{
	size_t i, j;

	if (!size)
		return 0;
	for (i = 0; i < size; i += 2047) {
		j = (size_t)ptr ^ i;
		if (ptr[i] != ((j ^ (j >> 8)) & 0xFF))
			return 1;
	}
	j = (size_t)ptr ^ (size - 1);
	if (ptr[size - 1] != ((j ^ (j >> 8)) & 0xFF))
		return 2;
	return 0;
}

static int zero_check(void *p, size_t size)
{
	unsigned *ptr = p;
	unsigned char *ptr2;

	while (size >= sizeof(*ptr)) {
		if (*ptr++)
			return -1;
		size -= sizeof(*ptr);
	}
	ptr2 = (unsigned char *)ptr;

	while (size > 0) {
		if (*ptr2++)
			return -1;
		--size;
	}
	return 0;
}

static void free_it(struct bin *m) {
	if(m->subs == DYMELOR)
		__wrap_free(m->ptr);
	if(m->subs == BUDDY)
		free_lp_memory(current, m->ptr);
}

/*
 * Allocate a bin with malloc(), realloc() or memalign().
 * r must be a random number >= 1024.
 */
static void bin_alloc(struct bin *m, size_t size, unsigned r)
{
	if (mem_check(m->ptr, m->size)) {
		printf("[%d] memory corrupt at %p!\n", st->counter, m->ptr);
		abort();
	}
	r %= 1024;

	if (r < 120) {
		// calloc
		if (m->size > 0)
			free_it(m);
		m->ptr = __wrap_calloc(size, 1);
		m->subs = DYMELOR;

		if (zero_check(m->ptr, size)) {
			size_t i;
			for (i = 0; i < size; i++) {
				if (m->ptr[i])
					break;
			}
			printf("[%d] calloc'ed memory non-zero (ptr=%p, i=%ld, nmemb=%zu)!\n", st->counter, m->ptr, i, size);
			exit(1);
		}

	} else if ((r < 200) && (m->size < REALLOC_MAX)) {
		// realloc
		if (!m->size)
			m->ptr = NULL;
		if(m->subs == BUDDY) {
			free_it(m);
			m->ptr = NULL;
		}
		m->ptr = __wrap_realloc(m->ptr, size);
		m->subs = DYMELOR;
	} /*else if(r < 1000) {
		// buddy
		m->ptr = allocate_lp_memory(current, size);
		m->subs = BUDDY;
	} */else {
		// malloc
		if (m->size > 0)
			free_it(m);
		m->ptr = __wrap_malloc(size);
		m->subs = DYMELOR;
	}
	if (!m->ptr) {
		printf("[%d] out of memory (r=%d, size=%ld)!\n", st->counter, r, (unsigned long)size);
		exit(1);
	}

	m->size = size;

	mem_init(m->ptr, m->size);
}

/* Free a bin. */
static void bin_free(struct bin *m)
{
	if (!m->size)
		return;

	if (mem_check(m->ptr, m->size)) {
		printf("[%d] memory corrupt at %p!\n", st->counter, m->ptr);
		abort();
	}

	free_it(m);
	m->size = 0;
}

static void bin_test(struct bin_info *p)
{
	size_t b;

	for (b = 0; b < p->bins; b++) {
		if (mem_check(p->m[b].ptr, p->m[b].size)) {
			printf("[%d] memory corrupt at %p!\n", st->counter, p->m[b].ptr);
			abort();
		}
	}
}

static void *malloc_test(void *ptr)
{
	int i, pid = 1;
	unsigned b, j, actions, action;
	struct bin_info p;

	st = ptr;

	context.gid.to_int = st->counter;
	context.bound = actual_malloc(sizeof(msg_t));
	context.bound->timestamp = 0.0;
	initialize_memory_map(&context);
	current = &context;

	rnd_seed = st->seed;

	p.m = actual_malloc(st->bins * sizeof(*p.m));
	p.bins = st->bins;
	p.size = st->size;
	for (b = 0; b < p.bins; b++) {
		p.m[b].size = 0;
		p.m[b].subs = NEW;
		p.m[b].ptr = NULL;
		if (!RANDOM(2))
			bin_alloc(&p.m[b], RANDOM(p.size) + 1, rng());
	}

	for (i = 0; i <= st->max;) {
		bin_test(&p);
		actions = RANDOM(ACTIONS_MAX);

		for (j = 0; j < actions; j++) {
			b = RANDOM(p.bins);
			bin_free(&p.m[b]);
		}
		i += actions;
		actions = RANDOM(ACTIONS_MAX);

		for (j = 0; j < actions; j++) {
			b = RANDOM(p.bins);
			action = rng();
			bin_alloc(&p.m[b], RANDOM(p.size) + 1, action);
			bin_test(&p);
		}

		i += actions;
	}

	for (b = 0; b < p.bins; b++)
		bin_free(&p.m[b]);

	actual_free(p.m);

	if (pid > 0) {
		pthread_mutex_lock(&finish_mutex);
		st->flags = 1;
		pthread_cond_signal(&finish_cond);
		pthread_mutex_unlock(&finish_mutex);
	}

	finalize_memory_map(&context);
	current = NULL;

	return NULL;
}

static int my_start_thread(struct thread_st *st)
{
	pthread_create(&st->id, NULL, malloc_test, st);
	return 0;
}

static int my_end_thread(struct thread_st *st)
{
	/* Thread st has finished.  Start a new one. */
	if (n_total >= n_total_max) {
		n_running--;
	} else if (st->seed++, my_start_thread(st)) {
		printf("Creating thread #%d failed.\n", n_total);
	} else {
		n_total++;
		if (!(n_total % N_TOTAL_PRINT)) printf("n_total = %d\n", n_total);
	}
	return 0;
}

int main(int argc, char *argv[])
{
	int i, bins;
	int n_thr = N_THREADS;
	int i_max = I_MAX;
	size_t size = MSIZE;
	struct thread_st *st;

	n_prc_tot = n_thr;

	segment_init();

	if (argc > 1)
		n_total_max = atoi(argv[1]);
	if (n_total_max < 1)
		n_thr = 1;
	if (argc > 2)
		n_thr = atoi(argv[2]);
	if (n_thr < 1)
		n_thr = 1;
	if (n_thr > 100)
		n_thr = 100;
	if (argc > 3)
		i_max = atoi(argv[3]);

	if (argc > 4)
		size = atol(argv[4]);
	if (size < 2)
		size = 2;

	bins = MEMORY / (size * n_thr);
	if (argc > 5)
		bins = atoi(argv[5]);
	if (bins < 4)
		bins = 4;

	pthread_cond_init(&finish_cond, NULL);
	pthread_mutex_init(&finish_mutex, NULL);

	printf("total=%d threads=%d i_max=%d size=%ld bins=%d\n", n_total_max, n_thr, i_max, size, bins);

	st = actual_malloc(n_thr * sizeof(*st));
	if (!st)
		exit(-1);

	pthread_mutex_lock(&finish_mutex);

	/* Start all n_thr threads. */
	for (i = 0; i < n_thr; i++) {
		st[i].bins = bins;
		st[i].max = i_max;
		st[i].size = size;
		st[i].flags = 0;
		//st[i].sp = 0;
		st[i].counter = i;
		st[i].seed = (i_max * size + i) ^ bins;
		if (my_start_thread(&st[i])) {
			printf("Creating thread #%d failed.\n", i);
			n_thr = i;
			break;
		}
		printf("Created thread %lx.\n", (long)st[i].id);
	}

	for (n_running = n_total = n_thr; n_running > 0;) {

		/* Wait for subthreads to finish. */
		pthread_cond_wait(&finish_cond, &finish_mutex);
		for (i = 0; i < n_thr; i++) {
			if (st[i].flags) {
				pthread_join(st[i].id, NULL);
				st[i].flags = 0;
				my_end_thread(&st[i]);
			}
		}
	}
	pthread_mutex_unlock(&finish_mutex);

	actual_free(st);
	printf("Done.\n");
	return 0;
}<|MERGE_RESOLUTION|>--- conflicted
+++ resolved
@@ -12,11 +12,7 @@
 #include <stdio.h>
 #include <stdarg.h>
 
-<<<<<<< HEAD
 #define actual_malloc(siz) malloc(siz)
-=======
-#define actual_malloc(size) malloc(size)
->>>>>>> e5b51c61
 #define actual_free(ptr) free(ptr)
 
 #define OS_LINUX
@@ -24,14 +20,8 @@
 #include <core/init.h>
 
 #define N_TOTAL		500
-<<<<<<< HEAD
 #define N_THREADS	4
 #define N_TOTAL_PRINT	5
-#define STACKSIZE	32768
-=======
-#define N_THREADS	1
-#define N_TOTAL_PRINT	50
->>>>>>> e5b51c61
 #define MEMORY		(1ULL << 26)
 
 #define RANDOM(s)	(rng() % (s))
@@ -48,7 +38,8 @@
 enum subsystem {
 	NEW,
 	DYMELOR = 10,
-	BUDDY
+	BUDDY,
+	SLAB
 };
 
 struct bin {
@@ -83,7 +74,7 @@
 __thread struct thread_st *st;
 unsigned int n_prc_tot;
 
-void rootsim_error(bool fatal, const char *msg, ...)
+void _rootsim_error(bool fatal, const char *msg, ...)
 {
 	char buf[1024];
 	va_list args;
@@ -204,6 +195,8 @@
 static void free_it(struct bin *m) {
 	if(m->subs == DYMELOR)
 		__wrap_free(m->ptr);
+	if(m->subs == SLAB)
+		slab_free(current->mm->slab, m->ptr);
 	if(m->subs == BUDDY)
 		free_lp_memory(current, m->ptr);
 }
@@ -218,6 +211,7 @@
 		printf("[%d] memory corrupt at %p!\n", st->counter, m->ptr);
 		abort();
 	}
+	
 	r %= 1024;
 
 	if (r < 120) {
@@ -241,17 +235,25 @@
 		// realloc
 		if (!m->size)
 			m->ptr = NULL;
-		if(m->subs == BUDDY) {
+		if(m->subs != DYMELOR) {
 			free_it(m);
 			m->ptr = NULL;
 		}
 		m->ptr = __wrap_realloc(m->ptr, size);
 		m->subs = DYMELOR;
-	} /*else if(r < 1000) {
+	} /*else if(r < 474) {
 		// buddy
+		if (m->size > 0)
+			free_it(m);
 		m->ptr = allocate_lp_memory(current, size);
 		m->subs = BUDDY;
-	} */else {
+	} */else if(r < 749 && size <= SLAB_MSG_SIZE) {
+		// slab
+		if (m->size > 0)
+			free_it(m);
+		m->ptr = slab_alloc(current->mm->slab);
+		m->subs = SLAB;
+	} else {
 		// malloc
 		if (m->size > 0)
 			free_it(m);

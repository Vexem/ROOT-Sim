// Based on t-test1.c by Wolfram Gloger

#include <unistd.h>
#include <sys/time.h>
#include <sys/resource.h>
#include <sys/wait.h>
#include <sys/types.h>
#include <pthread.h>
#include <stdlib.h>

#define actual_malloc(siz) malloc(siz)
#define actual_free(ptr) free(ptr)

#include <mm/mm.h>
#include <core/timer.h>
#include <core/init.h>

#include "common.h"

<<<<<<< HEAD
__thread timer alloc_timer;
__thread timer free_timer;
__thread timer checkpoint_timer;
__thread timer restore_timer;

__thread int allocs = 0;
__thread int frees = 0;
__thread int logs = 0;
__thread int restores = 0;

__thread unsigned long long alloc_time = 0;
__thread unsigned long long free_time = 0;
__thread unsigned long long checkpoint_time = 0;
__thread unsigned long long restore_time = 0;

#define N_TOTAL		10
=======
#define N_TOTAL		50
>>>>>>> 08b22f26
#define N_THREADS	4
#define N_TOTAL_PRINT	5
#define MEMORY		(1ULL << 26)

#define RANDOM(s)	(rng() % (s))

#define MSIZE		10000
#define I_MAX		10000
#define ACTIONS_MAX	30

/* For large allocation sizes, the time required by copying in
   realloc() can dwarf all other execution times.  Avoid this with a
   size threshold. */
#define REALLOC_MAX	2000

enum subsystem {
	NEW,
	DYMELOR = 10,
	BUDDY,
	SLAB
};

struct bin {
	unsigned char *ptr;
	size_t size;
	enum subsystem subs;
	int bytes_written;
};

struct bin_info {
	struct bin *m;
	size_t size, bins;
};

struct thread_st {
	int bins, max, flags;
	size_t size;
	pthread_t id;
	size_t seed;
	int counter;
};

pthread_cond_t finish_cond;
pthread_mutex_t finish_mutex;
int n_total = 0;
int n_total_max = N_TOTAL;
int n_running;


__thread struct thread_st *st;


void statistics_post_data(struct lp_struct *lp, enum stat_msg_t type, double data) {
	(void)lp;
	(void)type;
	(void)data;
}


/*
 * Ultra-fast RNG: Use a fast hash of integers.
 * 2**64 Period.
 * Passes Diehard and TestU01 at maximum settings
 */
__thread unsigned long long rnd_seed;

static inline unsigned rng(void)
{
	unsigned long long c = 7319936632422683443ULL;
	unsigned long long x = (rnd_seed += c);

	x ^= x >> 32;
	x *= c;
	x ^= x >> 32;
	x *= c;
	x ^= x >> 32;

	/* Return lower 32bits */
	return x;
}

static void mem_init(struct bin *m) {
	unsigned char *ptr = m->ptr;
	size_t size = m->size;
	size_t i, j;

	bzero(ptr, size);

	if (!size)
		return;
	for (i = 0; i < size; i += 2047) {
		j = (size_t)ptr ^ i;
		ptr[i] = j ^ (j >> 8);
		m->bytes_written++;
	}
	j = (size_t)ptr ^ (size - 1);
	ptr[size - 1] = j ^ (j >> 8);
	m->bytes_written++;
}

static int mem_check(struct bin *m) {
	unsigned char *ptr = m->ptr;
	size_t size = m->size;
	size_t i, j;

	if (!size)
		return 0;
	for (i = 0; i < size; i += 2047) {
		j = (size_t)ptr ^ i;
		if (ptr[i] != ((j ^ (j >> 8)) & 0xFF))
			return 1;
	}
	j = (size_t)ptr ^ (size - 1);
	if (ptr[size - 1] != ((j ^ (j >> 8)) & 0xFF))
		return 2;
	return 0;
}

static int zero_check(void *p, size_t size)
{
	unsigned *ptr = p;
	unsigned char *ptr2;

	while (size >= sizeof(*ptr)) {
		if (*ptr++)
			return -1;
		size -= sizeof(*ptr);
	}
	ptr2 = (unsigned char *)ptr;

	while (size > 0) {
		if (*ptr2++)
			return -1;
		--size;
	}
	return 0;
}

static void free_it(struct bin *m) {
	if(m->subs == DYMELOR) {
		timer_start(free_timer);
		__wrap_free(m->ptr);
		free_time += timer_value_micro(free_timer);
		frees++;
	}
	if(m->subs == SLAB)
		slab_free(current->mm->slab, m->ptr);
	if(m->subs == BUDDY)
		free_lp_memory(current, m->ptr);
}

/*
 * Allocate a bin with malloc(), realloc() or memalign().
 * r must be a random number >= 1024.
 */
static void bin_alloc(struct bin *m, size_t size, unsigned r)
{
	void *checkpoint;
	
	if (mem_check(m)) {
		printf("[%d] memory corrupt at %p!\n", st->counter, m->ptr);
		abort();
	}

	r %= 1024;

	if (r < 120) {
		// calloc
		if (m->size > 0)
			free_it(m);
		m->ptr = __wrap_calloc(size, 1);
		m->subs = DYMELOR;

		if (zero_check(m->ptr, size)) {
			size_t i;
			for (i = 0; i < size; i++) {
				if (m->ptr[i])
					break;
			}
			printf("[%d] calloc'ed memory non-zero (ptr=%p, i=%ld, nmemb=%zu)!\n", st->counter, m->ptr, i, size);
			exit(1);
		}

	} else if ((r < 200) && (m->size < REALLOC_MAX)) {
		// realloc
		if (!m->size)
			m->ptr = NULL;
		if(m->subs != DYMELOR) {
			free_it(m);
			m->ptr = NULL;
		}
		m->ptr = __wrap_realloc(m->ptr, size);
		m->subs = DYMELOR;
	} /*else if(r < 474) {
		// buddy
		if (m->size > 0)
			free_it(m);
		m->ptr = allocate_lp_memory(current, size);
		m->subs = BUDDY;
	} */else if(r < 749 && size <= SLAB_MSG_SIZE) {
		// slab
		if (m->size > 0)
			free_it(m);
		m->ptr = slab_alloc(current->mm->slab);
		m->subs = SLAB;
	} else {
		// malloc
		if (m->size > 0)
			free_it(m);
		timer_start(alloc_timer);
		m->ptr = __wrap_malloc(size);
		alloc_time += timer_value_micro(alloc_timer);
		allocs++;
		m->subs = DYMELOR;
	}
	if (!m->ptr) {
		printf("[%d] out of memory (r=%d, size=%ld)!\n", st->counter, r, (unsigned long)size);
		exit(1);
	}

	m->size = size;

	mem_init(m);

	if(r < 10) {
		timer_start(checkpoint_timer);
		checkpoint = log_full(current);
		checkpoint_time += timer_value_micro(checkpoint_timer);
		logs++;

		timer_start(restore_timer);
		restore_full(current, checkpoint);
		restore_time = timer_value_micro(restore_timer);
		__real_free(checkpoint);
		restores++;
	}
}

/* Free a bin. */
static void bin_free(struct bin *m)
{
	if (!m->size)
		return;

	if (mem_check(m)) {
		printf("[%d] memory corrupt at %p!\n", st->counter, m->ptr);
		abort();
	}

	free_it(m);
	m->size = 0;
}

static void bin_test(struct bin_info *p)
{
	size_t b;

	for (b = 0; b < p->bins; b++) {
		if (mem_check(&p->m[b])) {
			printf("[%d] memory corrupt at %p!\n", st->counter, p->m[b].ptr);
			abort();
		}
	}
}

static void *malloc_test(void *ptr)
{
	int i, pid = 1;
	unsigned b, j, actions, action;
	struct bin_info p;
	size_t writes = 0;

	st = ptr;

	context.gid.to_int = st->counter;
	context.bound = actual_malloc(sizeof(msg_t));
	context.bound->timestamp = 0.0;
	initialize_memory_map(&context);
	current = &context;

	rnd_seed = st->seed;

	p.m = actual_malloc(st->bins * sizeof(*p.m));
	p.bins = st->bins;
	p.size = st->size;
	for (b = 0; b < p.bins; b++) {
		p.m[b].size = 0;
		p.m[b].subs = NEW;
		p.m[b].ptr = NULL;
		p.m[b].bytes_written = 0;
		if (!RANDOM(2))
			bin_alloc(&p.m[b], RANDOM(p.size) + 1, rng());
	}

	for (i = 0; i <= st->max;) {
		bin_test(&p);
		actions = RANDOM(ACTIONS_MAX);

		for (j = 0; j < actions; j++) {
			b = RANDOM(p.bins);
			bin_free(&p.m[b]);
		}
		i += actions;
		actions = RANDOM(ACTIONS_MAX);

		for (j = 0; j < actions; j++) {
			b = RANDOM(p.bins);
			action = rng();
			bin_alloc(&p.m[b], RANDOM(p.size) + 1, action);
			bin_test(&p);
		}

		i += actions;
	}

	for (b = 0; b < p.bins; b++) {
		writes += p.m[b].bytes_written;
		bin_free(&p.m[b]);
	}
	printf("Written %d bytes \n", writes);
	printf("Malloc time: %f usec \n", (double)alloc_time/allocs);
	printf("Free time: %f usec \n", (double)free_time/frees);
	printf("Checkpoint time: %f usec \n", (double)checkpoint_time/logs);
	printf("Restore time: %f usec \n", (double)restore_time/restores);

	actual_free(p.m);

	if (pid > 0) {
		pthread_mutex_lock(&finish_mutex);
		st->flags = 1;
		pthread_cond_signal(&finish_cond);
		pthread_mutex_unlock(&finish_mutex);
	}

	finalize_memory_map(&context);
	current = NULL;

	return NULL;
}

static int my_start_thread(struct thread_st *st)
{
	pthread_create(&st->id, NULL, malloc_test, st);
	return 0;
}

static int my_end_thread(struct thread_st *st)
{
	/* Thread st has finished.  Start a new one. */
	if (n_total >= n_total_max) {
		n_running--;
	} else if (st->seed++, my_start_thread(st)) {
		printf("Creating thread #%d failed.\n", n_total);
	} else {
		n_total++;
		if (!(n_total % N_TOTAL_PRINT)) printf("n_total = %d\n", n_total);
	}
	return 0;
}

int main(int argc, char *argv[])
{
	int i, bins;
	int n_thr = N_THREADS;
	int i_max = I_MAX;
	size_t size = MSIZE;
	struct thread_st *st;
	size_t total_writes = 0;

	n_prc_tot = n_thr;

	segment_init();

	if (argc > 1)
		n_total_max = atoi(argv[1]);
	if (n_total_max < 1)
		n_thr = 1;
	if (argc > 2)
		n_thr = atoi(argv[2]);
	if (n_thr < 1)
		n_thr = 1;
	if (n_thr > 100)
		n_thr = 100;
	if (argc > 3)
		i_max = atoi(argv[3]);

	if (argc > 4)
		size = atol(argv[4]);
	if (size < 2)
		size = 2;

	bins = MEMORY / (size * n_thr);
	if (argc > 5)
		bins = atoi(argv[5]);
	if (bins < 4)
		bins = 4;

	pthread_cond_init(&finish_cond, NULL);
	pthread_mutex_init(&finish_mutex, NULL);

	printf("total=%d threads=%d i_max=%d size=%ld bins=%d\n", n_total_max, n_thr, i_max, size, bins);

	st = actual_malloc(n_thr * sizeof(*st));
	if (!st)
		exit(-1);

	pthread_mutex_lock(&finish_mutex);

	/* Start all n_thr threads. */
	for (i = 0; i < n_thr; i++) {
		st[i].bins = bins;
		st[i].max = i_max;
		st[i].size = size;
		st[i].flags = 0;
		//st[i].sp = 0;
		st[i].counter = i;
		st[i].seed = (i_max * size + i) ^ bins;
		if (my_start_thread(&st[i])) {
			printf("Creating thread #%d failed.\n", i);
			n_thr = i;
			break;
		}
		printf("Created thread %lx.\n", (long)st[i].id);
	}

	for (n_running = n_total = n_thr; n_running > 0;) {

		/* Wait for subthreads to finish. */
		pthread_cond_wait(&finish_cond, &finish_mutex);
		for (i = 0; i < n_thr; i++) {
			if (st[i].flags) {
				pthread_join(st[i].id, NULL);
				st[i].flags = 0;
				my_end_thread(&st[i]);
			}
		}
	}
	pthread_mutex_unlock(&finish_mutex);

	actual_free(st);
	printf("Done.\n");
	return 0;
}<|MERGE_RESOLUTION|>--- conflicted
+++ resolved
@@ -17,7 +17,6 @@
 
 #include "common.h"
 
-<<<<<<< HEAD
 __thread timer alloc_timer;
 __thread timer free_timer;
 __thread timer checkpoint_timer;
@@ -34,9 +33,6 @@
 __thread unsigned long long restore_time = 0;
 
 #define N_TOTAL		10
-=======
-#define N_TOTAL		50
->>>>>>> 08b22f26
 #define N_THREADS	4
 #define N_TOTAL_PRINT	5
 #define MEMORY		(1ULL << 26)

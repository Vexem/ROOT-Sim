C_PREREQ([2.67])

AC_INIT([ROOT-Sim],[1.0.0],[rootsim@googlegroups.com],[rootsim],[http://www.dis.uniroma1.it/~hpdcs/ROOT-Sim/])
AC_CONFIG_SRCDIR([src])
AM_INIT_AUTOMAKE([-Wno-portability 1.10.1 -Wall foreign subdir-objects])

AC_CONFIG_MACRO_DIR([m4])
AC_USE_SYSTEM_EXTENSIONS

m4_ifdef([AM_SILENT_RULES], [AM_SILENT_RULES([yes])])

<<<<<<< HEAD
CFLAGS="-mno-red-zone -lm -U_FORTIFY_SOURCE"
=======


# Debugging symbols or not?
AC_ARG_ENABLE([debug],
    AS_HELP_STRING([--enable-debug], [Enable debugging of the platform]))

AM_CONDITIONAL([DEBUG], [test x$enable_debug = xyes])


# Setup compilation flags
CFLAGS_COMMON="-std=c99 -fno-omit-frame-pointer -ffloat-store -fno-common -fstrict-aliasing -fgnu89-inline -rdynamic -lm -U_FORTIFY_SOURCE"
CFLAGS_WARNINGS="-Wall -Wextra -Wswitch-enum -Wcast-align -Wpointer-arith -Wstrict-overflow=5 -Wstrict-prototypes -Winline -Wundef -Wnested-externs -Wshadow -Wunreachable-code -Wfloat-equal -Wredundant-decls -Wold-style-definition"

AS_IF([test x$enable_debug = xyes],
      [CFLAGS="-g3 -O0 $CFLAGS_COMMON $CFLAGS_WARNINGS"],
      [CFLAGS="-O3 $CFLAGS_COMMON"])

>>>>>>> 8ee4d181

AC_ARG_ENABLE([profile],
    AS_HELP_STRING([--enable-profile], [Enable profiling the platform]))

# Extra check flags
AC_ARG_ENABLE(extra-checks,
AS_HELP_STRING([--enable-exrta-checks],[Enable extra checks on models (kills performance!)]),
[enable_extra_checks=$enableval],[enable_extra_checks=no])
AS_IF([test "x$enable_extra_checks" = "xyes"], [
	AC_DEFINE([EXTRA_CHECKS])
])

AS_IF([test "x$enable_profile" = "xyes"], [
	CFLAGS="-pg $CFLAGS"
])

#----------------------------------------------------------------------------
# Check for languages
#----------------------------------------------------------------------------
AC_LANG([C])


#----------------------------------------------------------------------------
# Checks for programs.
#----------------------------------------------------------------------------
m4_pattern_allow([AM_PROG_AR])
AC_PROG_CC([gcc])
AC_PROG_MAKE_SET
AC_PROG_MKDIR_P
AC_PROG_CC_C_O
AM_PROG_CC_C_O
m4_ifdef([AM_PROG_AR], [AM_PROG_AR])
AM_PROG_AR
AM_PROG_AS
LT_INIT



#----------------------------------------------------------------------------
# Check for architecture
#----------------------------------------------------------------------------
#
# We rely on assembly modules, so we can support only the following architectures.
# Perform a test here, and halt if an unsupported architecture is found.

AC_CANONICAL_HOST

AC_MSG_CHECKING([for a supported CPU])

case "${host_cpu}" in
	i?86)
		AC_MSG_RESULT([yes, ${host_cpu}])
		AC_DEFINE([ARCH_X86])
		ARCH_MAX="x86"
		;;
	x86_64)
		AC_MSG_RESULT([yes, ${host_cpu}])
		AC_DEFINE([ARCH_X86_64])
		;;
	*)
		AC_MSG_RESULT([no, ${host_cpu}])
		AC_MSG_ERROR([Unsupported host architecture. Currently ROOT-Sim supports only x86_64 systems.])
		;;
esac




#----------------------------------------------------------------------------
# Checks for C header files and libraries
#----------------------------------------------------------------------------
AC_CHECK_HEADER([valgrind/helgrind.h], [AC_DEFINE([HAVE_HELGRIND_H])])


# Check for POSIX thread support
AX_PTHREAD([], [AC_MSG_ERROR([PTHREAD support not found])])

LIBS="$PTHREAD_LIBS $LIBS"
CFLAGS="$CFLAGS $PTHREAD_CFLAGS"
CC="$PTHREAD_CC"

AC_SUBST([LIBS])
AC_SUBST([CFLAGS])
AC_SUBST([CC])



#----------------------------------------------------------------------------
# Check for Operating System
#----------------------------------------------------------------------------
#
# This must go after CPU check, as it relies on AC_CANONICAL_HOST
#

AC_MSG_CHECKING([for supported host Operating System])

case $host_os in
  linux*)
        AC_MSG_RESULT([yes, ${host_os}])
        AC_DEFINE([OS_LINUX])
        ac_on_linux=yes
	;;
  cygwin*)
        AC_MSG_RESULT([yes, ${host_os}])
        AC_DEFINE([OS_WINDOWS])
        AC_DEFINE([HAVE_CYGWIN])
	;;
  mingw*)
        AC_MSG_RESULT([yes, ${host_os}])
        AC_DEFINE([OS_WINDOWS])
	;;
    *)
        #Default Case
        AC_MSG_RESULT([no, ${host_os}])
        AC_MSG_ERROR([Your platform is not currently supported])
        ;;
esac




#----------------------------------------------------------------------------
# Check if we can use the tick timer
#----------------------------------------------------------------------------


AC_MSG_CHECKING([if assembler knows rdtsc instruction])

AC_COMPILE_IFELSE([AC_LANG_PROGRAM([[]], [[
  do {
    unsigned int lo;
    unsigned int hi;
    __asm__ __volatile__ ("rdtsc" : "=a" (lo), "=d" (hi));
    ((unsigned long long)hi) << 32 | lo;
  }
  while (0)
]])], [
AC_DEFINE([HAVE_RDTSC])
AC_MSG_RESULT([yes])
ac_have_as_rdtsc=yes
], [
AC_MSG_RESULT([no])
])


#----------------------------------------------------------------------------
# Family instructions checks.
# These are used to support a specific version of the memcmp for the
# early check termination.
#----------------------------------------------------------------------------


# does the x86/amd64 assembler understand SSE3 instructions?
AC_MSG_CHECKING([if assembler knows SSE3])

AC_COMPILE_IFELSE([AC_LANG_PROGRAM([[]], [[
  do { long long int x;
     __asm__ __volatile__("fisttpq (%0)" : :"r"(&x) ); }
  while (0)
]])], [
AC_DEFINE([HAVE_SSE3])
AC_MSG_RESULT([yes])
ac_have_as_sse3=yes
], [
AC_MSG_RESULT([no])
])




# does the x86/amd64 assembler understand SSSE3 instructions?
AC_MSG_CHECKING([if assembler knows SSSE3])

save_CFLAGS="$CFLAGS"
CFLAGS="$CFLAGS -msse"
AC_COMPILE_IFELSE([AC_LANG_PROGRAM([[]], [[
  do { long long int x;
   __asm__ __volatile__(
      "pabsb (%0),%%xmm7" : : "r"(&x) : "xmm7" ); }
  while (0)
]])], [
AC_DEFINE([HAVE_SSSE3])
AC_MSG_RESULT([yes])
ac_have_as_ssse3=yes
], [
AC_MSG_RESULT([no])
])
CFLAGS="$save_CFLAGS"





# does the x86/amd64 assembler understand SSE 4.2 instructions?
AC_MSG_CHECKING([if assembler knows SSE4.2])

AC_COMPILE_IFELSE([AC_LANG_PROGRAM([[]], [[
  do { long long int x;
   __asm__ __volatile__(
      "crc32q %%r15,%%r15" : : : "r15" );
   __asm__ __volatile__(
      "pblendvb (%%rcx), %%xmm11" : : : "memory", "xmm11");
   __asm__ __volatile__(
      "aesdec %%xmm2, %%xmm1" : : : "xmm2", "xmm1"); }
  while (0)
]])], [
AC_DEFINE([HAVE_SSE42])
AC_MSG_RESULT([yes])
ac_have_as_sse42=yes
], [
AC_MSG_RESULT([no])
])


#----------------------------------------------------------------------------
# COMPILE TIME OPTIONS
#
# From here on, we enable/disable compile time switches for the simulator
#----------------------------------------------------------------------------


# Disable ULT. Everything is run in the same context, in the same stack

AC_ARG_ENABLE([ult],
    AS_HELP_STRING([--disable-ult], [Disable User-Level Threads for LP scheduling]))

AS_IF([test "x$enable_ult" != "xno"], [
  AC_DEFINE([ENABLE_ULT])
  ac_enable_ult=yes
])


# LP binding support
AC_ARG_ENABLE([rebinding],
AS_HELP_STRING([--disable-rebinding], [Disable LPs Rebinding (Enabled by default)]))

AS_IF([test "x$enable_rebinding" != "xno"], [
        AC_DEFINE([HAVE_LP_REBINDING])
        ac_have_lp_rebinding=yes
])

# Custom Parallel Allocator can be disabled, to fallback to standard malloc library
AC_ARG_ENABLE([allocator],
AS_HELP_STRING([--disable-allocator], [Disable Parallel Allocator (Enabled by default)]))

AS_IF([test "x$enable_allocator" != "xno"], [
        AC_DEFINE([HAVE_PARALLEL_ALLOCATOR])
        ac_have_parallel_allocator=yes
])



#------------------------------------------------------------
# Linux specific subsystems.
# On other architectures all these checks are just skipped
#------------------------------------------------------------
ac_preemption=no
ac_have_numa=no
ac_have_cross_state=no
ac_kernel_headers=no
ac_disable_modules=yes

if test "x$ac_on_linux" = "xyes"
then

	# If our libtimestretch library is installed, then we can use Preemptive Time Warp
	AC_CHECK_LIB(timestretch, ts_start, [libtimestretch=yes], [libtimestretch=no])
	if test "x$libtimestretch" = "xyes" -a "x$enable_ult" != "xno"
	then
			#
			# We have found everything that we need, but the user can disable the subsystem
			#

		AC_ARG_ENABLE([preemption],
		AS_HELP_STRING([--disable-preemption], [Disable Preemptive Time Warp)]))

		AS_IF([test "x$enable_preemption" != "xno"], [
			AC_DEFINE([HAVE_PREEMPTION])
			ac_have_preemption=yes
			CFLAGS="$CFLAGS -ltimestretch"
		])
	fi

	# If we are on a NUMA system, try to use the NUMA subsystem
	AC_CHECK_LIB(numa, numa_num_possible_nodes, [numa_cv_libnuma=yes], [numa_cv_libnuma=no])
	AC_CHECK_HEADER(numa.h, [numa_cv_numa_h=yes], [numa_cv_numa_h=no])
	AC_CHECK_PROG([numactl],[numactl],[yes],[no])

	if test "x$numa_cv_libnuma" = "xyes" -a "x$numa_cv_numa_h" = "xyes" -a "x$numactl" = "xyes" -a "x$ac_have_parallel_allocator" = "xyes"
	then
			#
			# We have found everything that we need, but the user can disable the subsystem
			#

		AC_ARG_ENABLE([numa],
		AS_HELP_STRING([--disable-numa], [Disable NUMA subsystem on NUMA machines (enabled by default)]))

		AS_IF([test "x$enable_numa" != "xno"], [
			AC_DEFINE([HAVE_NUMA])
			ac_have_numa=yes
			CFLAGS="$CFLAGS -lnuma"
		])
	fi


	# Event Cross State dependency manager
	AC_ARG_ENABLE([ecs],
	AS_HELP_STRING([--disable-ecs], [Disable Event Cross-State Management (Enabled by default on linux)]))

	AS_IF([test "x$enable_ecs" != "xno"], [
		AC_DEFINE([HAVE_CROSS_STATE])
		ac_have_cross_state=yes
	])

	# Test for linux headers, to compile kernel modules
	ac_kernel_headers=no
	AC_CHECK_HEADERS([linux/ioctl.h],
		[ac_kernel_headers=yes])

	if test "x$ac_kernel_headers" = "xyes"
	then
		# Configure kernel module paths
		AC_SUBST([with_kernel], [`uname -r`])
		AC_SUBST([with_kernel_mod], [/lib/modules/$with_kernel/extra])
		AC_SUBST([KERNEL_SRC], [/lib/modules/$with_kernel/build])
		AC_SUBST([KERNEL_MOD], [$with_kernel_mod])
	fi

	# We might want to disable all kernel modules explicitly. This is useful, for example,
	# when installing the simulator in a per-user space, in a system where the modules
	# were already installed. Using the --disable-modules won't compile nor try to
	# install any module.
	AC_ARG_ENABLE([modules],
		AS_HELP_STRING([--disable-modules], [Disable compilation/installation of kernel modules]))

	ac_disable_modules=no
	AS_IF([test "x$enable_modules" = "xno"], [
		ac_disable_modules=yes
		ac_kernel_headers=no
	])

	# Per-module checks. To be run only if we are on Linux and kernel headers are available
	if test "x$ac_kernel_headers" = "xyes"
	then

		# Get finish_task_switch in the current kernel
		AC_MSG_CHECKING([for finish_task_switch in the current kernel])
		fts_line=$($GREP -n finish_task_switch /boot/System.map-$(uname -r) | $SED 's/:.*//')
		finish_task_switch=$($SED "${fts_line}q;d" /boot/System.map-$(uname -r) | $SED 's/ .*//')
		if test -z "$finish_task_switch"; then
				AC_MSG_ERROR([Address of finish_task_switch not found in kernel map])
		fi
		AC_MSG_RESULT([found at 0x$finish_task_switch])
		AC_SUBST([FTS_ADDR], [0x$finish_task_switch])

		# Get function after finish_task_switch in the current kernel
		AC_MSG_CHECKING([the address of function next to finish_task_switch in the current kernel])
		let fts_line=$fts_line+1
		finish_task_switch_next=$($SED "${fts_line}q;d" /boot/System.map-$(uname -r) | $SED 's/ .*//')
		if test -z "$finish_task_switch_next"; then
				AC_MSG_ERROR([Address of function aftr finish_task_switch not found in kernel map])
		fi
		AC_MSG_RESULT([found at 0x$finish_task_switch_next])
		AC_SUBST([FTS_ADDR_NEXT], [0x$finish_task_switch_next])


	fi # closes the global Linux kernel headers availability check

fi # Closes che global check for Linux availability

# This instructs the Makefile to build kernel modules only when possible
AM_CONDITIONAL([NO_KERNEL_MODULES], [test "x$ac_disable_modules" = "xyes"])

#----------------------------------------------------------------------------
# Check scripts sizes.
# The compiler script is dynamically built in order to create ad compile
# time linker scripts which will be used to produce the final version
# of the executable. We compute here the sizes of those cat'd scripts
# in order to make the compiler behave consistently with the last version
# of the linker scripts provided in the installation.
#----------------------------------------------------------------------------
AC_MSG_CHECKING([compiler and linker scripts sizes])
AC_SUBST([cc_script_lines], [$(wc -l scripts/rootsim-cc.in | sed 's,\ .*,,g')])
AC_SUBST([cc_lddata1_lines], [$(wc -l scripts/ld-data1 | sed 's,\ .*,,g')])
AC_SUBST([cc_lddata2_lines], [$(wc -l scripts/ld-data2 | sed 's,\ .*,,g')])
AC_SUBST([cc_ldfinal_lines], [$(wc -l scripts/ld-final | sed 's,\ .*,,g')])
AC_MSG_RESULT([ok])



#-------------------------------
# Debugging support
#-------------------------------
AC_ARG_ENABLE([debug],
    AS_HELP_STRING([--enable-debug], [Enable debugging of the platform]))

AS_IF([test "x$enable_debug" = "xyes"], [
	CFLAGS="$CFLAGS -g3 -Wall -Wextra -O0 -Wswitch-enum -Wcast-align -Wpointer-arith -Wstrict-overflow=5 -Wstrict-prototypes -Winline -Wundef -Wnested-externs -Wshadow -Wunreachable-code -Wfloat-equal -Wredundant-decls -Wold-style-definition -std=c99 -fno-omit-frame-pointer -ffloat-store -fno-common -fstrict-aliasing -fgnu89-inline -lm"

	if test "x$ac_on_linux" = "xyes"
	then
		# Support for the backtrace module on Linux in case of debugging
		CFLAGS="$CFLAGS -rdynamic"
	fi

],[
	AC_DEFINE([NDEBUG])
	CFLAGS="-O3 $CFLAGS"
])


# Generate Makefiles for all these subfolders
#AC_OUTPUT
AC_CONFIG_FILES([Makefile
		 man/Makefile
		 scripts/Makefile
		 src/Makefile
		 src/arch/linux/modules/Makefile])
AC_OUTPUT



#----------------------------------------------------------------------------
# Generate a summary of the configuration adopted on the current machine.
# At this step, we give as well some information on how to enable/disable
# autoconfigured stuff.
#----------------------------------------------------------------------------

# Compose the message regarding the CPU
current_cpu="${host_cpu} (available supports: "
if test "x$ac_have_as_rdtsc" = "xyes"
then
	current_cpu="${current_cpu}rdtcs "
fi

if test "x$ac_have_as_sse3" = "xyes"
then
	current_cpu="${current_cpu}SSE3 "
fi

if test "x$ac_have_as_ssse3" = "xyes"
then
	current_cpu="${current_cpu}SSSE3 "
fi

if test "x$ac_have_as_sse42" = "xyes"
then
	current_cpu="${current_cpu}SSE4.2 "
fi
current_cpu="${current_cpu})"


# Compose the debugging message
if test "x$enable_debug" = "xyes"
then
	enable_debug="Enabled"
else
	enable_debug="Disabled (use --enable-debug if wanted)"
fi

# Compose the ULT message
if test "x$ac_enable_ult" = "xyes"
then
	ac_enable_ult="Enabled (use --disable-ult if not wanted)"
else
	ac_enable_ult="Disabled"
fi


# Compose the message regarding the Parallel Allocator
if test "x$ac_have_parallel_allocator" = "xyes"
then
	ac_parallel_allocator="Enabled (By default, use --disable-allocator if not wanted)"
else
	ac_parallel_allocator="Disabled (manually excluded)"
fi


# Compose the message regarding LP rebinding
if test "x$ac_have_lp_rebinding" = "xyes"
then
	ac_lp_rebinding="Enabled (By default, use --disable-rebinding if not wanted)"
else
	ac_lp_rebinding="Disabled (manually excluded)"
fi


# Compose the message regarding the NUMA subsystem
if test "x$ac_have_numa" = "xyes"
then
	numa_subsystem="Enabled (by default on NUMA machines, use --disable-numa if not wanted)"
else
	numa_subsystem="Disabled ("
	if test "x$numa_cv_libnuma" = "xno"
	then
		numa_subsystem="${numa_subsystem}libnuma "
	fi

	if test "x$numa_cv_numa_h" = "xno"
	then
		numa_subsystem="${numa_subsystem}numa.h "
	fi

	if test "x$numactl" = "xno"
	then
		numa_subsystem="${numa_subsystem}numactl "
	fi

	numa_subsystem="${numa_subsystem}not found)"

	if test "x$numa_cv_libnuma" = "xyes" -a "x$numa_cv_numa_h" = "xyes" -a "x$numactl" = "xyes"
	then
		numa_subsystem="Disabled (manually excluded)"
	fi

	if test "x$ac_have_parallel_allocator" != "xyes"
	then
		numa_subsystem="Disabled (Parallel Allocator is required)"

	fi
fi


# Compose the message regarding Preemptive Time Warp
if test "x$ac_have_preemption" = "xyes"
then
	ac_preemption="Enabled (by default with libtimestretch, use --disable-preemption if not wanted)"
else
	ac_preemption="Disabled"
	if test "x$enable_ult" = "xno"
	then
		ac_preemption="${ac_preemption} (User-Level Threads are necessary)"
	else
		if test "x$libtimestretch" = "xyes"
		then
			ac_preemption="${ac_preemption} by the user"
		else
			ac_preemption="${ac_preemption} (libtimestretch not found)"
		fi
	fi
fi


# Compose the message regarding ECS
if test "x$ac_have_cross_state" = "xyes"
then
	ac_ecs="Enabled by default on linux (use --disable-ecs if not wanted)"
else
	ac_ecs="Disabled"
	if test "x$ac_on_linux" = "xyes"
	then
		if test "x$ac_kernel_headers" = "xyes"
		then
			ac_ecs="${ac_ecs} by the user"
		else
			ac_ecs="${ac_ecs} (linux kernel headers not found)"
		fi
	else
		ac_ecs="${ac_ecs} (requires linux)"
	fi
fi


# Compose message to tell whether modules are disabled
if test "x$ac_disable_modules" = "xyes"
then
	ac_modules="Kernel modules compilation/installation disabled"
	if test "x$ac_on_linux" = "xyes"
	then
		ac_modules="${ac_modules} via --disable-modules"
	else
		ac_modules="${ac_modules} on a non-Linux system"
	fi
else
	ac_modules="Kernel modules will be compiled and installed (disable via --disable-modules)"
fi


cat<<EOF


   * ROOT-Sim Configuration on Current Machine *

CPU Architecture.............. : ${current_cpu}
Operating System.............. : ${host_os}
Debugging Support............. : ${enable_debug}
User-Level Threads............ : ${ac_enable_ult}
Parallel Allocator............ : ${ac_parallel_allocator}
NUMA Subsystem................ : ${numa_subsystem}
LP Preemption Support......... : ${ac_preemption}
LP Rebinding.................. : ${ac_lp_rebinding}
Event Cross State Management.. : ${ac_ecs}

${ac_modules}

EOF<|MERGE_RESOLUTION|>--- conflicted
+++ resolved
@@ -9,11 +9,6 @@
 
 m4_ifdef([AM_SILENT_RULES], [AM_SILENT_RULES([yes])])
 
-<<<<<<< HEAD
-CFLAGS="-mno-red-zone -lm -U_FORTIFY_SOURCE"
-=======
-
-
 # Debugging symbols or not?
 AC_ARG_ENABLE([debug],
     AS_HELP_STRING([--enable-debug], [Enable debugging of the platform]))
@@ -28,8 +23,6 @@
 AS_IF([test x$enable_debug = xyes],
       [CFLAGS="-g3 -O0 $CFLAGS_COMMON $CFLAGS_WARNINGS"],
       [CFLAGS="-O3 $CFLAGS_COMMON"])
-
->>>>>>> 8ee4d181
 
 AC_ARG_ENABLE([profile],
     AS_HELP_STRING([--enable-profile], [Enable profiling the platform]))

C_PREREQ([2.67])

AC_INIT([ROOT-Sim],[1.0.0],[rootsim@googlegroups.com],[rootsim],[http://www.dis.uniroma1.it/~hpdcs/ROOT-Sim/])
AC_CONFIG_SRCDIR([src])
AM_INIT_AUTOMAKE([-Wno-portability 1.10.1 -Wall foreign subdir-objects])

AC_CONFIG_MACRO_DIR([m4])
AC_USE_SYSTEM_EXTENSIONS

m4_ifdef([AM_SILENT_RULES], [AM_SILENT_RULES([yes])])



# Debugging symbols or not?
CFLAGS="-O3 -lm -U_FORTIFY_SOURCE"
AC_ARG_ENABLE([debug],
    AS_HELP_STRING([--enable-debug], [Enable debugging of the platform]))

AS_IF([test "x$enable_debug" = "xyes"], [
	CFLAGS="-g3 -Wall -Wextra -O0 -Wswitch-enum -Wcast-align -Wpointer-arith -Wstrict-overflow=5 -Wstrict-prototypes -Winline -Wundef -Wnested-externs -Wshadow -Wunreachable-code -Wfloat-equal -Wredundant-decls -Wold-style-definition -std=c99 -fno-omit-frame-pointer -ffloat-store -fno-common -fstrict-aliasing -fgnu89-inline -rdynamic -lm"
])

AC_ARG_ENABLE([profile],
    AS_HELP_STRING([--enable-profile], [Enable profiling the platform]))

# Extra check flags
AC_ARG_ENABLE(extra-checks,
AC_HELP_STRING([--enable-exrta-checks],
[Enable extra checks on models (kills performance!)]),
[enable_extra_checks=$enableval],[enable_extra_checks=no])
AS_IF([test "x$enable_extra_checks" = "xyes"], [
	AC_DEFINE([EXTRA_CHECKS])
])

AS_IF([test "x$enable_profile" = "xyes"], [
	CFLAGS="-pg $CFLAGS"
])

#----------------------------------------------------------------------------
# Check for languages
#----------------------------------------------------------------------------
AC_LANG([C])


#----------------------------------------------------------------------------
# Checks for programs.
#----------------------------------------------------------------------------
m4_pattern_allow([AM_PROG_AR])
AC_PROG_CC([gcc])
AC_PROG_MAKE_SET
AC_PROG_MKDIR_P
AC_PROG_CC_C_O
AM_PROG_CC_C_O
m4_ifdef([AM_PROG_AR], [AM_PROG_AR])
AM_PROG_AR
AM_PROG_AS
LT_INIT



#----------------------------------------------------------------------------
# Check for architecture
#----------------------------------------------------------------------------
#
# We rely on assembly modules, so we can support only the following architectures.
# Perform a test here, and halt if an unsupported architecture is found.

AC_CANONICAL_HOST

AC_MSG_CHECKING([for a supported CPU])

case "${host_cpu}" in

# When we will resupport x86, uncomment these lines!

     i?86)
	AC_MSG_RESULT([yes, ${host_cpu}])
	AC_DEFINE([ARCH_X86])
	ARCH_MAX="x86"
	;;

     x86_64)
        AC_MSG_RESULT([yes, ${host_cpu}])
        AC_DEFINE([ARCH_X86_64])
        ;;

#     *)
#        AC_MSG_RESULT([no, ${host_cpu}])
#        AC_MSG_ERROR([Unsupported host architecture. Currently ROOT-Sim supports only x86_64 systems.])
#        ;;

esac




#----------------------------------------------------------------------------
# Checks for C header files and libraries
#----------------------------------------------------------------------------

# Check for POSIX thread support
AX_PTHREAD([], [AC_MSG_ERROR([PTHREAD support not found])])

LIBS="$PTHREAD_LIBS $LIBS"
CFLAGS="$CFLAGS $PTHREAD_CFLAGS"
CC="$PTHREAD_CC"

AC_SUBST([LIBS])
AC_SUBST([CFLAGS])
AC_SUBST([CC])



#----------------------------------------------------------------------------
# Check for Operating System
#----------------------------------------------------------------------------
#
# This must go after CPU check, as it relies on AC_CANONICAL_HOST
#

AC_MSG_CHECKING([for supported host Operating System])

case $host_os in
  linux*)
        # Do something specific for linux
        AC_MSG_RESULT([yes, ${host_os}])
        AC_DEFINE([OS_LINUX])
	;;
  cygwin*)
        # Do something specific for cygwin
        AC_MSG_RESULT([yes, ${host_os}])
        AC_DEFINE([OS_CYGWIN])
	;;
    *)
        #Default Case
        AC_MSG_RESULT([no, ${host_os}])
        AC_MSG_ERROR([Your platform is not currently supported])
        ;;
esac




#----------------------------------------------------------------------------
# Check if we can use the tick timer
#----------------------------------------------------------------------------


AC_MSG_CHECKING([if assembler knows rdtsc instruction])

AC_COMPILE_IFELSE([AC_LANG_PROGRAM([[]], [[
  do { 
    unsigned int lo;
    unsigned int hi;
    __asm__ __volatile__ ("rdtsc" : "=a" (lo), "=d" (hi));
    ((unsigned long long)hi) << 32 | lo;
  }
  while (0)
]])], [
AC_DEFINE([HAVE_RDTSC])
AC_MSG_RESULT([yes])
ac_have_as_rdtsc=yes
], [
AC_MSG_RESULT([no])
])


#----------------------------------------------------------------------------
# Family instructions checks.
# These are used to support a specific version of the memcmp for the
# early check termination.
#----------------------------------------------------------------------------


# does the x86/amd64 assembler understand SSE3 instructions?
AC_MSG_CHECKING([if assembler knows SSE3])

AC_COMPILE_IFELSE([AC_LANG_PROGRAM([[]], [[
  do { long long int x;
     __asm__ __volatile__("fisttpq (%0)" : :"r"(&x) ); }
  while (0)
]])], [
AC_DEFINE([HAVE_SSE3])
AC_MSG_RESULT([yes])
ac_have_as_sse3=yes
], [
AC_MSG_RESULT([no])
])




# does the x86/amd64 assembler understand SSSE3 instructions?
AC_MSG_CHECKING([if assembler knows SSSE3])

save_CFLAGS="$CFLAGS"
CFLAGS="$CFLAGS -msse"
AC_COMPILE_IFELSE([AC_LANG_PROGRAM([[]], [[
  do { long long int x;
   __asm__ __volatile__(
      "pabsb (%0),%%xmm7" : : "r"(&x) : "xmm7" ); }
  while (0)
]])], [
AC_DEFINE([HAVE_SSSE3])
AC_MSG_RESULT([yes])
ac_have_as_ssse3=yes
], [
AC_MSG_RESULT([no])
])
CFLAGS="$save_CFLAGS"





# does the x86/amd64 assembler understand SSE 4.2 instructions?
AC_MSG_CHECKING([if assembler knows SSE4.2])

AC_COMPILE_IFELSE([AC_LANG_PROGRAM([[]], [[
  do { long long int x;
   __asm__ __volatile__(
      "crc32q %%r15,%%r15" : : : "r15" );
   __asm__ __volatile__(
      "pblendvb (%%rcx), %%xmm11" : : : "memory", "xmm11");
   __asm__ __volatile__(
      "aesdec %%xmm2, %%xmm1" : : : "xmm2", "xmm1"); }
  while (0)
]])], [
AC_DEFINE([HAVE_SSE42])
AC_MSG_RESULT([yes])
ac_have_as_sse42=yes
], [
AC_MSG_RESULT([no])
])


#----------------------------------------------------------------------------
# COMPILE TIME OPTIONS
#
# From here on, we enable/disable compile time switches for the simulator
#----------------------------------------------------------------------------


# Disable ULT. Everything is run in the same context, in the same stack

AC_ARG_ENABLE([ult],
    AS_HELP_STRING([--disable-ult], [Disable User-Level Threads for LP scheduling]))

AS_IF([test "x$enable_ult" != "xno"], [
  AC_DEFINE([ENABLE_ULT])
  ac_enable_ult=yes
])


# If our libtimestretch library is installed, then we can use Preemptive Time Warp
AC_CHECK_LIB(timestretch, ts_start, [libtimestretch=yes], [libtimestretch=no])
ac_preemption=no
if test "x$libtimestretch" = "xyes" -a "x$enable_ult" != "xno"
then
        #
        # We have found everything that we need, but the user can disable the subsystem
        #

	AC_ARG_ENABLE([preemption],
	AS_HELP_STRING([--disable-preemption], [Disable Preemptive Time Warp)]))

	AS_IF([test "x$enable_preemption" != "xno"], [
		AC_DEFINE([HAVE_PREEMPTION])
		ac_have_preemption=yes
		CFLAGS="$CFLAGS -ltimestretch"
	])
fi



<<<<<<< HEAD
# Custom Parallel Allocator can be disabled, to fallback to standard malloc library
AC_ARG_ENABLE([allocator],
AS_HELP_STRING([--disable-allocator], [Disable Parallel Allocator (Enabled by default)]))

AS_IF([test "x$enable_allocator" != "xno"], [
        AC_DEFINE([HAVE_PARALLEL_ALLOCATOR])
        ac_have_parallel_allocator=yes
=======
# LP binding support
AC_ARG_ENABLE([rebinding],
AS_HELP_STRING([--disable-rebinding], [Disable LPs Rebinding (Enabled by default)]))

AS_IF([test "x$enable_rebinding" != "xno"], [
        AC_DEFINE([HAVE_LP_REBINDING])
        ac_have_lp_rebinding=yes
>>>>>>> 80656195
])

# Custom Parallel Allocator can be disabled, to fallback to standard malloc library
AC_ARG_ENABLE([allocator],
AS_HELP_STRING([--disable-allocator], [Disable Parallel Allocator (Enabled by default)]))

AS_IF([test "x$enable_allocator" != "xno"], [
        AC_DEFINE([HAVE_PARALLEL_ALLOCATOR])
        ac_have_parallel_allocator=yes
])



# If we are on a NUMA system, try to use the NUMA subsystem
AC_CHECK_LIB(numa, numa_num_possible_nodes, [numa_cv_libnuma=yes], [numa_cv_libnuma=no])
AC_CHECK_HEADER(numa.h, [numa_cv_numa_h=yes], [numa_cv_numa_h=no])
AC_CHECK_PROG([numactl],[numactl],[yes],[no])
ac_have_numa=no

if test "x$numa_cv_libnuma" = "xyes" -a "x$numa_cv_numa_h" = "xyes" -a "x$numactl" = "xyes" -a "x$ac_have_parallel_allocator" = "xyes"
then
        #
        # We have found everything that we need, but the user can disable the subsystem
        #

	AC_ARG_ENABLE([numa],
	AS_HELP_STRING([--disable-numa], [Disable NUMA subsystem on NUMA machines (enabled by default)]))

	AS_IF([test "x$enable_numa" != "xno"], [
		AC_DEFINE([HAVE_NUMA])
		ac_have_numa=yes
		CFLAGS="$CFLAGS -lnuma"
	])
fi


# If we are on a NUMA system, try to use the NUMA subsystem
AC_CHECK_LIB(numa, numa_num_possible_nodes, [numa_cv_libnuma=yes], [numa_cv_libnuma=no])
AC_CHECK_HEADER(numa.h, [numa_cv_numa_h=yes], [numa_cv_numa_h=no])
AC_CHECK_PROG([numactl],[numactl],[yes],[no])
ac_have_numa=no

if test "x$numa_cv_libnuma" = "xyes" -a "x$numa_cv_numa_h" = "xyes" -a "x$numactl" = "xyes" -a "x$ac_have_parallel_allocator" = "xyes"
then
        #
        # We have found everything that we need, but the user can disable the subsystem
        #

	AC_ARG_ENABLE([numa],
	AS_HELP_STRING([--disable-numa], [Disable NUMA subsystem on NUMA machines (enabled by default)]))

	AS_IF([test "x$enable_numa" != "xno"], [
		AC_DEFINE([HAVE_NUMA])
		ac_have_numa=yes
		CFLAGS="$CFLAGS -lnuma"
	])
fi



#----------------------------------------------------------------------------
# Check scripts sizes.
# The compiler script is dynamically built in order to create ad compile
# time linker scripts which will be used to produce the final version
# of the executable. We compute here the sizes of those cat'd scripts
# in order to make the compiler behave consistently with the last version
# of the linker scripts provided in the installation.
#----------------------------------------------------------------------------
AC_MSG_CHECKING([compiler and linker scripts sizes])
AC_SUBST([cc_script_lines], [$(wc -l scripts/rootsim-cc.in | sed 's,\ .*,,g')])
AC_SUBST([cc_lddata1_lines], [$(wc -l scripts/ld-data1 | sed 's,\ .*,,g')])
AC_SUBST([cc_lddata2_lines], [$(wc -l scripts/ld-data2 | sed 's,\ .*,,g')])
AC_SUBST([cc_ldfinal_lines], [$(wc -l scripts/ld-final | sed 's,\ .*,,g')])
AC_MSG_RESULT([ok])


# Generate Makefiles for all these subfolders
#AC_OUTPUT
AC_CONFIG_FILES([Makefile man/Makefile scripts/Makefile src/Makefile])
AC_OUTPUT



#----------------------------------------------------------------------------
# Generate a summary of the configuration adopted on the current machine.
# At this step, we give as well some information on how to enable/disable
# autoconfigured stuff.
#----------------------------------------------------------------------------

# Compose the message regarding the CPU
current_cpu="${host_cpu} (available supports: "
if test "x$ac_have_as_rdtsc" = "xyes"
then
	current_cpu="${current_cpu}rdtcs "
fi

if test "x$ac_have_as_sse3" = "xyes"
then
	current_cpu="${current_cpu}SSE3 "
fi

if test "x$ac_have_as_ssse3" = "xyes"
then
	current_cpu="${current_cpu}SSSE3 "
fi

if test "x$ac_have_as_sse42" = "xyes"
then
	current_cpu="${current_cpu}SSE4.2 "
fi
current_cpu="${current_cpu})"


# Compose the debugging message
if test "x$enable_debug" = "xyes"
then
	enable_debug="Enabled"
else
	enable_debug="Disabled (use --enable-debug if wanted)"
fi

# Compose the ULT message
if test "x$ac_enable_ult" = "xyes"
then
	ac_enable_ult="Enabled (use --disable-ult if not wanted)"
else
	ac_enable_ult="Disabled"
fi


# Compose the message regarding the Parallel Allocator
if test "x$ac_have_parallel_allocator" = "xyes"
then
	ac_parallel_allocator="Enabled (By default, use --disable-parallel-allocator if not wanted)"
else
	ac_parallel_allocator="Disabled (manually excluded)"
fi


<<<<<<< HEAD
=======
# Compose the message regarding LP rebinding
if test "x$ac_have_lp_rebinding" = "xyes"
then
	ac_lp_rebinding="Enabled (By default, use --disable-rebinding if not wanted)"
else
	ac_lp_rebinding="Disabled (manually excluded)"
fi


>>>>>>> 80656195
# Compose the message regarding the NUMA subsystem
if test "x$ac_have_numa" = "xyes"
then
	numa_subsystem="Enabled (by default on NUMA machines, use --disable-numa if not wanted)"
else
	numa_subsystem="Disabled ("
	if test "x$numa_cv_libnuma" = "xno"
	then
		numa_subsystem="${numa_subsystem}libnuma "
	fi
	
	if test "x$numa_cv_numa_h" = "xno"
	then
		numa_subsystem="${numa_subsystem}numa.h "
	fi
	
	if test "x$numactl" = "xno" 
	then
		numa_subsystem="${numa_subsystem}numactl "
	fi
	
	numa_subsystem="${numa_subsystem}not found)"
	
	if test "x$numa_cv_libnuma" = "xyes" -a "x$numa_cv_numa_h" = "xyes" -a "x$numactl" = "xyes" 
	then
		numa_subsystem="Disabled (manually excluded)"
	fi

	if test "x$ac_have_parallel_allocator" != "xyes"
	then
		numa_subsystem="Disabled (Parallel Allocator is required)"

	fi
fi


# Compose the message regarding Preemptive Time Warp
if test "x$ac_have_preemption" = "xyes"
then
	ac_preemption="Enabled (by default with libtimestretch, use --disable-preemption if not wanted)"
else
	ac_preemption="Disabled"
	if test "x$enable_ult" = "xno"
	then
		ac_preemption="${ac_preemption} (User-Level Threads are necessary)"
	else
		if test "x$libtimestretch" = "xyes"
		then
			ac_preemption="${ac_preemption} by the user"
		else
			ac_preemption="${ac_preemption} (libtimestretch not found)"
		fi
	fi
fi



cat<<EOF


   * ROOT-Sim Configuration on Current Machine *

CPU Architecture.......... : ${current_cpu}
Operating System.......... : ${host_os}
Debugging Support......... : ${enable_debug}
User-Level Threads........ : ${ac_enable_ult}
Parallel Allocator........ : ${ac_parallel_allocator}
NUMA Subsystem............ : ${numa_subsystem}
LP Preemption Support..... : ${ac_preemption}
<<<<<<< HEAD
=======
LP Rebinding.............. : ${ac_lp_rebinding}
>>>>>>> 80656195


EOF<|MERGE_RESOLUTION|>--- conflicted
+++ resolved
@@ -273,7 +273,15 @@
 
 
 
-<<<<<<< HEAD
+# LP binding support
+AC_ARG_ENABLE([rebinding],
+AS_HELP_STRING([--disable-rebinding], [Disable LPs Rebinding (Enabled by default)]))
+
+AS_IF([test "x$enable_rebinding" != "xno"], [
+        AC_DEFINE([HAVE_LP_REBINDING])
+        ac_have_lp_rebinding=yes
+])
+
 # Custom Parallel Allocator can be disabled, to fallback to standard malloc library
 AC_ARG_ENABLE([allocator],
 AS_HELP_STRING([--disable-allocator], [Disable Parallel Allocator (Enabled by default)]))
@@ -281,49 +289,8 @@
 AS_IF([test "x$enable_allocator" != "xno"], [
         AC_DEFINE([HAVE_PARALLEL_ALLOCATOR])
         ac_have_parallel_allocator=yes
-=======
-# LP binding support
-AC_ARG_ENABLE([rebinding],
-AS_HELP_STRING([--disable-rebinding], [Disable LPs Rebinding (Enabled by default)]))
-
-AS_IF([test "x$enable_rebinding" != "xno"], [
-        AC_DEFINE([HAVE_LP_REBINDING])
-        ac_have_lp_rebinding=yes
->>>>>>> 80656195
-])
-
-# Custom Parallel Allocator can be disabled, to fallback to standard malloc library
-AC_ARG_ENABLE([allocator],
-AS_HELP_STRING([--disable-allocator], [Disable Parallel Allocator (Enabled by default)]))
-
-AS_IF([test "x$enable_allocator" != "xno"], [
-        AC_DEFINE([HAVE_PARALLEL_ALLOCATOR])
-        ac_have_parallel_allocator=yes
-])
-
-
-
-# If we are on a NUMA system, try to use the NUMA subsystem
-AC_CHECK_LIB(numa, numa_num_possible_nodes, [numa_cv_libnuma=yes], [numa_cv_libnuma=no])
-AC_CHECK_HEADER(numa.h, [numa_cv_numa_h=yes], [numa_cv_numa_h=no])
-AC_CHECK_PROG([numactl],[numactl],[yes],[no])
-ac_have_numa=no
-
-if test "x$numa_cv_libnuma" = "xyes" -a "x$numa_cv_numa_h" = "xyes" -a "x$numactl" = "xyes" -a "x$ac_have_parallel_allocator" = "xyes"
-then
-        #
-        # We have found everything that we need, but the user can disable the subsystem
-        #
-
-	AC_ARG_ENABLE([numa],
-	AS_HELP_STRING([--disable-numa], [Disable NUMA subsystem on NUMA machines (enabled by default)]))
-
-	AS_IF([test "x$enable_numa" != "xno"], [
-		AC_DEFINE([HAVE_NUMA])
-		ac_have_numa=yes
-		CFLAGS="$CFLAGS -lnuma"
-	])
-fi
+])
+
 
 
 # If we are on a NUMA system, try to use the NUMA subsystem
@@ -429,8 +396,6 @@
 fi
 
 
-<<<<<<< HEAD
-=======
 # Compose the message regarding LP rebinding
 if test "x$ac_have_lp_rebinding" = "xyes"
 then
@@ -440,7 +405,6 @@
 fi
 
 
->>>>>>> 80656195
 # Compose the message regarding the NUMA subsystem
 if test "x$ac_have_numa" = "xyes"
 then
@@ -510,10 +474,7 @@
 Parallel Allocator........ : ${ac_parallel_allocator}
 NUMA Subsystem............ : ${numa_subsystem}
 LP Preemption Support..... : ${ac_preemption}
-<<<<<<< HEAD
-=======
 LP Rebinding.............. : ${ac_lp_rebinding}
->>>>>>> 80656195
 
 
 EOF
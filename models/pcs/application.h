#include <ROOT-Sim.h>



/* DISTRIBUZIONI TIMESTAMP */
#define UNIFORM		0
#define EXPONENTIAL	1
#define DISTRIBUTION	1


#define CHECK_FADING_TIME	10
#define COMPLETE_CALLS		500
#ifndef TA
<<<<<<< HEAD
#define TA			0.6
=======
#define TA			0.16
>>>>>>> aae489b3
#endif
#define TA_DURATION		120
#define CHANNELS_PER_CELL	1000
#define TA_CHANGE		300.0

#define	CELL_CHANGE_DISTRIBUTION	EXPONENTIAL
#define DURATION_DISTRIBUTION		EXPONENTIAL


/* Channel states */
#define CHAN_BUSY	1
#define CHAN_FREE	0

/* EVENT TYPES - PCS */
#define START_CALL	20
#define END_CALL	21
#define HANDOFF_LEAVE	30
#define HANDOFF_RECV	31
#define FADING_RECHECK	40

#define FADING_RECHECK_FREQUENCY	300	// Every 5 Minutes

#define MSK 0x1
#define SET_CHANNEL_BIT(B,K) ( B |= (MSK << K) )
#define RESET_CHANNEL_BIT(B,K) ( B &= ~(MSK << K) )
#define CHECK_CHANNEL_BIT(B,K) ( B & (MSK << K) )

#define BITS (sizeof(int) * 8)

#define CHECK_CHANNEL(P,I) ( CHECK_CHANNEL_BIT(						\
	((unsigned int*)(((lp_state_type*)P)->channel_state))[(int)((int)I / BITS)],	\
	((int)I % BITS)) )
#define SET_CHANNEL(P,I) ( SET_CHANNEL_BIT(						\
	((unsigned int*)(((lp_state_type*)P)->channel_state))[(int)((int)I / BITS)],	\
	((int)I % BITS)) )
#define RESET_CHANNEL(P,I) ( RESET_CHANNEL_BIT(						\
	((unsigned int*)(((lp_state_type*)P)->channel_state))[(int)((int)I / BITS)],	\
	((int)I % BITS)) )


// Message exchanged among LPs
typedef struct _event_content_type {
	int cell; // The destination cell of an event
	unsigned int from; // The sender of the event (in case of HANDOFF_RECV)
	simtime_t sent_at; // Simulation time at which the call was handed off
	int channel; // Channel to be freed in case of END_CALL
	simtime_t   call_term_time; // Termination time of the call (used mainly in HANDOFF_RECV)
} event_content_type;

#define CROSS_PATH_GAIN		0.00000000000005
#define PATH_GAIN		0.0000000001
#define MIN_POWER		3
#define MAX_POWER		3000
#define SIR_AIM			10

// Taglia di 16 byte
typedef struct _sir_data_per_cell{
    double fading; // Fading of the call
    double power; // Power allocated to the call
} sir_data_per_cell;

// Taglia di 16 byte
typedef struct _channel{
	int channel_id; // Number of the channel
	sir_data_per_cell *sir_data; // Signal/Interference Ratio data
	struct _channel *next;
	struct _channel *prev;
} channel;


typedef struct _lp_state_type{
	unsigned int channel_counter; // How many channels are currently free
	unsigned int arriving_calls; // How many calls have been delivered within this cell
	unsigned int complete_calls; // Number of calls which were completed within this cell
	unsigned int blocked_on_setup; // Number of calls blocked due to lack of free channels
	unsigned int blocked_on_handoff; // Number of calls blocked due to lack of free channels in HANDOFF_RECV
	unsigned int leaving_handoffs; // How many calls were diverted to a different cell
	unsigned int arriving_handoffs; // How many calls were received from other cells
	unsigned int cont_no_sir_aim; // Used for fading recheck
	unsigned int executed_events; // Total number of events

	simtime_t lvt; // Last executed event was at this simulation time

	double ta; // Current call interarrival frequency for this cell
	double ref_ta; // Initial call interarrival frequency (same for all cells)
	double ta_duration; // Average duration of a call
	double ta_change; // Average time after which a call is diverted to another cell

	int channels_per_cell; // Total channels in this cell
	int total_calls;

	bool check_fading; // Is the model set up to periodically recompute the fading of all ongoing calls?
	bool fading_recheck;
	bool variable_ta; // Should the call interarrival frequency change depending on the current time?

	unsigned int *channel_state;
	struct _channel *channels;
} lp_state_type;


double recompute_ta(double ref_ta, simtime_t now);
double generate_cross_path_gain(void);
double generate_path_gain(void);
void deallocation(unsigned int lp, lp_state_type *state, int channel, simtime_t);
int allocation(lp_state_type *state);
void fading_recheck(lp_state_type *pointer);


extern int channels_per_cell;

<|MERGE_RESOLUTION|>--- conflicted
+++ resolved
@@ -9,13 +9,9 @@
 
 
 #define CHECK_FADING_TIME	10
-#define COMPLETE_CALLS		500
+#define COMPLETE_CALLS		5000
 #ifndef TA
-<<<<<<< HEAD
-#define TA			0.6
-=======
 #define TA			0.16
->>>>>>> aae489b3
 #endif
 #define TA_DURATION		120
 #define CHANNELS_PER_CELL	1000

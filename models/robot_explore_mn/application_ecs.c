#include <ROOT-Sim.h>
#include <strings.h>
#include "application.h"
#include "utility.c"

#define DEBUG if(0)

void ProcessEvent(unsigned int me, simtime_t now, unsigned int event, void *content, unsigned int size, void *state) {
        enter_t *enter_p;
	exit_t *exit_p;
	destination_t *destination_p;
	complete_t *complete_p;
        
	enter_t enter;
	exit_t exit;
	destination_t destination;
	complete_t complete;

        simtime_t timestamp;

	lp_agent_t *agent;
	lp_region_t *region;

	unsigned char *old_agent;
	unsigned int i,j;
	
        switch(event) {

                case INIT: // must be ALWAYS implemented
			
                        if(is_agent(me)){
				agent = (lp_agent_t *)malloc(sizeof(lp_agent_t));
				
				agent->complete = false;

				#ifndef TEST_CASE
				agent->region = random_region();
				agent->map = ALLOCATE_BITMAP(get_tot_regions());
				BITMAP_BZERO(agent->map,get_tot_regions());
				#else
				agent->region = 0;
				agent->map = ALLOCATE_BITMAP(8);
				BITMAP_BZERO(agent->map,8);		
				#endif

				agent->count = 0;

				SetState(agent);
			}
			else{
				region = (lp_region_t *)malloc(sizeof(lp_region_t));
<<<<<<< HEAD
				#ifdef ECS_TEST
					#ifndef TEST_CASE
						region->guests = calloc(get_tot_agents(),sizeof(unsigned char *));
					#else
						if(me == 0)
							region->guests = calloc(get_tot_agents(),sizeof(unsigned char *));
					#endif
=======

				#ifdef ECS_TEST	
				region->guests = calloc(get_tot_agents(),sizeof(unsigned char *));
>>>>>>> c0ad7060
				#else
				region->map = ALLOCATE_BITMAP(get_tot_regions());
                                BITMAP_BZERO(region->map,get_tot_regions());
				#endif

        			region->count = 0;     
        			region->obstacles = get_obstacles();

				SetState(region);	
			}
			
                        timestamp = (simtime_t)(20 * Random());

			if(is_agent(me)){
				BITMAP_SET_BIT(agent->map,agent->region);
				agent->count++;
				
				#ifdef ECS_TEST
				enter.agent = me;
                        	enter.map = agent->map;
				#else
				copy_map(agent->map,(TOT_REG/NUM_CHUNKS_PER_BLOCK) + 1,enter.map);
//				memcpy(&(enter.map),agent->map,get_tot_regions());
				#endif
				
				DEBUG printf("%d send ENTER to %d\n",me,agent->region);
				ScheduleNewEvent(agent->region, timestamp, ENTER, &enter, sizeof(enter));
				
				exit.agent = me;		
                        	#ifdef ECS_TEST
				exit.map = agent->map;
				#endif
				
				timestamp += Expent(DELAY);
				DEBUG printf("%d send EXIT to %d\n",me,agent->region);
	                        #ifndef TEST_CASE
				ScheduleNewEvent(agent->region, timestamp, EXIT, &exit, sizeof(exit));
				#endif
			}
			else{
				#ifndef TEST_case
				ScheduleNewEvent(me, timestamp, PING, NULL, 0);	
				#endif
			}

                        break;

                case PING:
			DEBUG printf("Send PING\n");
			#ifndef TEST_CASE
                        ScheduleNewEvent(me, now + Expent(DELAY), PING, NULL, 0);
			#endif
			break;

		case ENTER:
			enter_p = (enter_t *) content;
			region = (lp_region_t *) state;

			printf("Region%d process ENTER of %d\n",me,enter_p->agent);
		
			#ifdef ECS_TEST	
			region->guests[region->count] = enter_p->map;
			
			for(i=0; i<region->count; i++){
				old_agent = region->guests[i];

				for(j=0; j<get_tot_regions(); j++){
					if(!BITMAP_CHECK_BIT(enter_p->map,j) && BITMAP_CHECK_BIT(old_agent,j))
						BITMAP_SET_BIT(enter_p->map,j);
					else if(BITMAP_CHECK_BIT(enter_p->map,j) && !BITMAP_CHECK_BIT(old_agent,j))
						BITMAP_SET_BIT(old_agent,j);
				}
			}
			#else
			for(j=0; j<get_tot_regions(); j++){
                        	if(BITMAP_CHECK_BIT(&(enter_p->map),j) && !BITMAP_CHECK_BIT(region->map,j))
					BITMAP_SET_BIT(region->map,j);
                        }
			#endif

			region->count++;	
			printf("End enter Region:%d\n",me);
			
			break;

		case EXIT: 
			exit_p = (exit_t *) content;
			region = (lp_region_t *) state;
			
			destination.region = get_region(me,region->obstacles,exit_p->agent);
			
			#ifdef ECS_TEST
			for(i=0;i<region->count; i++){
				if(region->guests[i] == exit_p->map){
					if(i!=(region->count-1) && region->count >= 1)
						region->guests[i] = region->guests[region->count-1];
					
					region->count--;	
					break;
				}
			}
			#else
			
			copy_map(region->map,(TOT_REG/NUM_CHUNKS_PER_BLOCK) + 1,destination.map);
//                        memcpy(&(destination.map),region->map,get_tot_regions());

			if(region->count == 1)
				BITMAP_BZERO(region->map,get_tot_regions());	
			
			region->count--;
			#endif
			
			DEBUG printf("%d send DESTINATION to %d\n",me,exit_p->agent);
			ScheduleNewEvent(exit_p->agent, now + Expent(DELAY), DESTINATION, &destination, sizeof(destination));
			
			break;

		case DESTINATION: 
			destination_p = (destination_t *) content;
			agent = (lp_agent_t *) state;
			
			#ifdef ECS_TEST
			agent->region = destination_p->region;
			BITMAP_SET_BIT(agent->map,destination_p->region);
			#else	
			copy_map(agent->map,(TOT_REG/NUM_CHUNKS_PER_BLOCK) + 1,destination_p->map);
//			memcpy(agent->map,&(destination_p->map),get_tot_regions());
			BITMAP_SET_BIT(agent->map,&(destination_p->region));
			#endif

                        agent->count = 0;
			for(i=0; i<get_tot_regions(); i++){
				if(BITMAP_CHECK_BIT(agent->map,i))
					agent->count++;
			}
				
			if(check_termination(agent)){
				agent->complete = true;
	                        
				complete.agent = me;
				
				DEBUG printf("%d send COMPLETE to %d\n",me,me+1);
				if(me + 1 == n_prc_tot)
			 		ScheduleNewEvent(get_tot_regions(), now + Expent(DELAY), COMPLETE, &complete, sizeof(complete));
				else	
			 		ScheduleNewEvent(me + 1, now + Expent(DELAY), COMPLETE, &complete, sizeof(complete));
				
				//Unnote break command to stop exploration if the termination condiction is true
				//break;
			}
			
			timestamp = now + Expent(DELAY);			
			
			#ifdef ECS_TEST
			enter.agent = me;
			enter.map = agent->map;
			#else
			copy_map(agent->map,(TOT_REG/NUM_CHUNKS_PER_BLOCK) + 1,enter.map);
//			memcpy(&(enter.map),agent->map,get_tot_regions());
			#endif

					
			DEBUG printf("%d send ENTER to %d\n",me,destination_p->region);
			ScheduleNewEvent(destination_p->region, timestamp, ENTER, &enter, sizeof(enter));

			exit.agent = me;
			#ifdef ECS_TEST
                        exit.map = agent->map;
                        #endif
			
			DEBUG printf("%d send EXIT to %d\n",me,destination_p->region);
			ScheduleNewEvent(destination_p->region, timestamp + Expent(DELAY), EXIT, &exit, sizeof(exit));
			break;

		case COMPLETE:
			complete_p = (complete_t *) content;
			if(is_agent(me)){
				agent = (lp_agent_t *) state;
				agent->complete = true;
				agent->count = get_tot_regions();
			}

                        complete.agent = me;

			DEBUG printf("%d send COMPLETE to %d\n",me,me+1);
                        if(me + 1 == n_prc_tot)
				ScheduleNewEvent(get_tot_regions(),  now + Expent(DELAY), COMPLETE, &complete, sizeof(complete));
			else
				ScheduleNewEvent(me + 1,  now + Expent(DELAY), COMPLETE, &complete, sizeof(complete));

			break;
		
        }
}

bool OnGVT(unsigned int me, void *snapshot) {
	lp_agent_t *agent;
	
	if(is_agent(me)){
		agent = (lp_agent_t *) snapshot;	
		
		DEBUG{	
			unsigned int i;
			printf("Agent[%d]\t",me);
			printf("C:%s \t", agent->complete ? "true" : "false");
			printf("VC:%d \t{",agent->count);
			for(i=0;i<get_tot_regions();i++){
				if(BITMAP_CHECK_BIT(agent->map,i))
					printf("1 ");
				else
					printf("0 ");
			}
			printf("}\n");
		}
		
        	if(me == get_tot_regions())
                	printf("Completed work: %f%%\n", percentage(agent));
        	
		
			
		if(!check_termination(agent)){
			DEBUG	printf("[ME:%d] Complete:%f flag:%d\n",me,percentage(agent),agent->complete);
			return false;
		}
	
		DEBUG printf("%d complete execution  C:%f F:%d\n",me,percentage(agent),agent->complete);
	}
	
	return true;
}<|MERGE_RESOLUTION|>--- conflicted
+++ resolved
@@ -49,7 +49,6 @@
 			}
 			else{
 				region = (lp_region_t *)malloc(sizeof(lp_region_t));
-<<<<<<< HEAD
 				#ifdef ECS_TEST
 					#ifndef TEST_CASE
 						region->guests = calloc(get_tot_agents(),sizeof(unsigned char *));
@@ -57,11 +56,6 @@
 						if(me == 0)
 							region->guests = calloc(get_tot_agents(),sizeof(unsigned char *));
 					#endif
-=======
-
-				#ifdef ECS_TEST	
-				region->guests = calloc(get_tot_agents(),sizeof(unsigned char *));
->>>>>>> c0ad7060
 				#else
 				region->map = ALLOCATE_BITMAP(get_tot_regions());
                                 BITMAP_BZERO(region->map,get_tot_regions());

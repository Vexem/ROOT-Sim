*.o
*.o.rs
*.ko
*.a
*.la
*.lo
*.so
*.so.*
*.dylib
*.out
*.gcno
*.gcda
<<<<<<< HEAD
model
=======
*.gcov

model

html/
>>>>>>> 08b22f26

Makefile
Makefile.in

asm_defines.h

/aclocal.m4
/autom4te.cache/
/config.*
/configure
/compile
/depcomp
/install-sh
/libtool
/ltmain.sh
libtool.m4
ltoptions.m4
ltsugar.m4
ltversion.m4
lt~obsolete.m4
libtool.m4

/missing
/stamp-h?
/ar-lib
.deps/
.dirstamp
.libs/
*.l[ao]
*~

rootsim-cc
outputs/

doxy.conf
doxyfile.stamp

Module.symvers
modules.order
*.o.cmd
*.ko.cmd
*.mod.c
.tmp_versions

/dymelor
/numerical<|MERGE_RESOLUTION|>--- conflicted
+++ resolved
@@ -10,15 +10,11 @@
 *.out
 *.gcno
 *.gcda
-<<<<<<< HEAD
-model
-=======
 *.gcov
 
 model
 
 html/
->>>>>>> 08b22f26
 
 Makefile
 Makefile.in
